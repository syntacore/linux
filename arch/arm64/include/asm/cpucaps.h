--- conflicted
+++ resolved
@@ -58,16 +58,11 @@
 #define ARM64_WORKAROUND_SPECULATIVE_AT_NVHE	48
 #define ARM64_HAS_E0PD				49
 #define ARM64_HAS_RNG				50
-<<<<<<< HEAD
 #define ARM64_HAS_AMU_EXTN			51
 #define ARM64_HAS_ADDRESS_AUTH			52
 #define ARM64_HAS_GENERIC_AUTH			53
+#define ARM64_BTI				54
 
-#define ARM64_NCAPS				54
-=======
-#define ARM64_BTI				51
-
-#define ARM64_NCAPS				52
->>>>>>> 5d1b631c
+#define ARM64_NCAPS				55
 
 #endif /* __ASM_CPUCAPS_H */