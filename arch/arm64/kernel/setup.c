// SPDX-License-Identifier: GPL-2.0-only
/*
 * Based on arch/arm/kernel/setup.c
 *
 * Copyright (C) 1995-2001 Russell King
 * Copyright (C) 2012 ARM Ltd.
 */

#include <linux/acpi.h>
#include <linux/export.h>
#include <linux/kernel.h>
#include <linux/stddef.h>
#include <linux/ioport.h>
#include <linux/delay.h>
#include <linux/initrd.h>
#include <linux/console.h>
#include <linux/cache.h>
#include <linux/screen_info.h>
#include <linux/init.h>
#include <linux/kexec.h>
#include <linux/root_dev.h>
#include <linux/cpu.h>
#include <linux/interrupt.h>
#include <linux/smp.h>
#include <linux/fs.h>
#include <linux/proc_fs.h>
#include <linux/memblock.h>
#include <linux/of_fdt.h>
#include <linux/efi.h>
#include <linux/psci.h>
#include <linux/sched/task.h>
#include <linux/mm.h>

#include <asm/acpi.h>
#include <asm/fixmap.h>
#include <asm/cpu.h>
#include <asm/cputype.h>
#include <asm/daifflags.h>
#include <asm/elf.h>
#include <asm/cpufeature.h>
#include <asm/cpu_ops.h>
#include <asm/kasan.h>
#include <asm/numa.h>
#include <asm/sections.h>
#include <asm/setup.h>
#include <asm/smp_plat.h>
#include <asm/cacheflush.h>
#include <asm/tlbflush.h>
#include <asm/traps.h>
#include <asm/efi.h>
#include <asm/xen/hypervisor.h>
#include <asm/mmu_context.h>

static int num_standard_resources;
static struct resource *standard_resources;

phys_addr_t __fdt_pointer __initdata;

/*
 * Standard memory resources
 */
static struct resource mem_res[] = {
	{
		.name = "Kernel code",
		.start = 0,
		.end = 0,
		.flags = IORESOURCE_SYSTEM_RAM
	},
	{
		.name = "Kernel data",
		.start = 0,
		.end = 0,
		.flags = IORESOURCE_SYSTEM_RAM
	}
};

#define kernel_code mem_res[0]
#define kernel_data mem_res[1]

/*
 * The recorded values of x0 .. x3 upon kernel entry.
 */
u64 __cacheline_aligned boot_args[4];

void __init smp_setup_processor_id(void)
{
	u64 mpidr = read_cpuid_mpidr() & MPIDR_HWID_BITMASK;
	set_cpu_logical_map(0, mpidr);

	/*
	 * clear __my_cpu_offset on boot CPU to avoid hang caused by
	 * using percpu variable early, for example, lockdep will
	 * access percpu variable inside lock_release
	 */
	set_my_cpu_offset(0);
	pr_info("Booting Linux on physical CPU 0x%010lx [0x%08x]\n",
		(unsigned long)mpidr, read_cpuid_id());
}

bool arch_match_cpu_phys_id(int cpu, u64 phys_id)
{
	return phys_id == cpu_logical_map(cpu);
}

struct mpidr_hash mpidr_hash;
/**
 * smp_build_mpidr_hash - Pre-compute shifts required at each affinity
 *			  level in order to build a linear index from an
 *			  MPIDR value. Resulting algorithm is a collision
 *			  free hash carried out through shifting and ORing
 */
static void __init smp_build_mpidr_hash(void)
{
	u32 i, affinity, fs[4], bits[4], ls;
	u64 mask = 0;
	/*
	 * Pre-scan the list of MPIDRS and filter out bits that do
	 * not contribute to affinity levels, ie they never toggle.
	 */
	for_each_possible_cpu(i)
		mask |= (cpu_logical_map(i) ^ cpu_logical_map(0));
	pr_debug("mask of set bits %#llx\n", mask);
	/*
	 * Find and stash the last and first bit set at all affinity levels to
	 * check how many bits are required to represent them.
	 */
	for (i = 0; i < 4; i++) {
		affinity = MPIDR_AFFINITY_LEVEL(mask, i);
		/*
		 * Find the MSB bit and LSB bits position
		 * to determine how many bits are required
		 * to express the affinity level.
		 */
		ls = fls(affinity);
		fs[i] = affinity ? ffs(affinity) - 1 : 0;
		bits[i] = ls - fs[i];
	}
	/*
	 * An index can be created from the MPIDR_EL1 by isolating the
	 * significant bits at each affinity level and by shifting
	 * them in order to compress the 32 bits values space to a
	 * compressed set of values. This is equivalent to hashing
	 * the MPIDR_EL1 through shifting and ORing. It is a collision free
	 * hash though not minimal since some levels might contain a number
	 * of CPUs that is not an exact power of 2 and their bit
	 * representation might contain holes, eg MPIDR_EL1[7:0] = {0x2, 0x80}.
	 */
	mpidr_hash.shift_aff[0] = MPIDR_LEVEL_SHIFT(0) + fs[0];
	mpidr_hash.shift_aff[1] = MPIDR_LEVEL_SHIFT(1) + fs[1] - bits[0];
	mpidr_hash.shift_aff[2] = MPIDR_LEVEL_SHIFT(2) + fs[2] -
						(bits[1] + bits[0]);
	mpidr_hash.shift_aff[3] = MPIDR_LEVEL_SHIFT(3) +
				  fs[3] - (bits[2] + bits[1] + bits[0]);
	mpidr_hash.mask = mask;
	mpidr_hash.bits = bits[3] + bits[2] + bits[1] + bits[0];
	pr_debug("MPIDR hash: aff0[%u] aff1[%u] aff2[%u] aff3[%u] mask[%#llx] bits[%u]\n",
		mpidr_hash.shift_aff[0],
		mpidr_hash.shift_aff[1],
		mpidr_hash.shift_aff[2],
		mpidr_hash.shift_aff[3],
		mpidr_hash.mask,
		mpidr_hash.bits);
	/*
	 * 4x is an arbitrary value used to warn on a hash table much bigger
	 * than expected on most systems.
	 */
	if (mpidr_hash_size() > 4 * num_possible_cpus())
		pr_warn("Large number of MPIDR hash buckets detected\n");
}

static void __init setup_machine_fdt(phys_addr_t dt_phys)
{
	int size;
	void *dt_virt = fixmap_remap_fdt(dt_phys, &size, PAGE_KERNEL);
	const char *name;

	if (dt_virt)
		memblock_reserve(dt_phys, size);

	if (!dt_virt || !early_init_dt_scan(dt_virt)) {
		pr_crit("\n"
			"Error: invalid device tree blob at physical address %pa (virtual address 0x%p)\n"
			"The dtb must be 8-byte aligned and must not exceed 2 MB in size\n"
			"\nPlease check your bootloader.",
			&dt_phys, dt_virt);

		while (true)
			cpu_relax();
	}

	/* Early fixups are done, map the FDT as read-only now */
	fixmap_remap_fdt(dt_phys, &size, PAGE_KERNEL_RO);

	name = of_flat_dt_get_machine_name();
	if (!name)
		return;

	pr_info("Machine model: %s\n", name);
	dump_stack_set_arch_desc("%s (DT)", name);
}

static void __init request_standard_resources(void)
{
	struct memblock_region *region;
	struct resource *res;
	unsigned long i = 0;
	size_t res_size;

	kernel_code.start   = __pa_symbol(_text);
	kernel_code.end     = __pa_symbol(__init_begin - 1);
	kernel_data.start   = __pa_symbol(_sdata);
	kernel_data.end     = __pa_symbol(_end - 1);

	num_standard_resources = memblock.memory.cnt;
	res_size = num_standard_resources * sizeof(*standard_resources);
	standard_resources = memblock_alloc(res_size, SMP_CACHE_BYTES);
	if (!standard_resources)
		panic("%s: Failed to allocate %zu bytes\n", __func__, res_size);

	for_each_memblock(memory, region) {
		res = &standard_resources[i++];
		if (memblock_is_nomap(region)) {
			res->name  = "reserved";
			res->flags = IORESOURCE_MEM;
		} else {
			res->name  = "System RAM";
			res->flags = IORESOURCE_SYSTEM_RAM | IORESOURCE_BUSY;
		}
		res->start = __pfn_to_phys(memblock_region_memory_base_pfn(region));
		res->end = __pfn_to_phys(memblock_region_memory_end_pfn(region)) - 1;

		request_resource(&iomem_resource, res);

		if (kernel_code.start >= res->start &&
		    kernel_code.end <= res->end)
			request_resource(res, &kernel_code);
		if (kernel_data.start >= res->start &&
		    kernel_data.end <= res->end)
			request_resource(res, &kernel_data);
#ifdef CONFIG_KEXEC_CORE
		/* Userspace will find "Crash kernel" region in /proc/iomem. */
		if (crashk_res.end && crashk_res.start >= res->start &&
		    crashk_res.end <= res->end)
			request_resource(res, &crashk_res);
#endif
	}
}

static int __init reserve_memblock_reserved_regions(void)
{
	u64 i, j;

	for (i = 0; i < num_standard_resources; ++i) {
		struct resource *mem = &standard_resources[i];
		phys_addr_t r_start, r_end, mem_size = resource_size(mem);

		if (!memblock_is_region_reserved(mem->start, mem_size))
			continue;

		for_each_reserved_mem_region(j, &r_start, &r_end) {
			resource_size_t start, end;

			start = max(PFN_PHYS(PFN_DOWN(r_start)), mem->start);
			end = min(PFN_PHYS(PFN_UP(r_end)) - 1, mem->end);

			if (start > mem->end || end < mem->start)
				continue;

			reserve_region_with_split(mem, start, end, "reserved");
		}
	}

	return 0;
}
arch_initcall(reserve_memblock_reserved_regions);

u64 __cpu_logical_map[NR_CPUS] = { [0 ... NR_CPUS-1] = INVALID_HWID };

<<<<<<< HEAD
void __init __no_sanitize_address setup_arch(char **cmdline_p)
=======
u64 cpu_logical_map(int cpu)
{
	return __cpu_logical_map[cpu];
}
EXPORT_SYMBOL_GPL(cpu_logical_map);

void __init setup_arch(char **cmdline_p)
>>>>>>> eaecca9e
{
	init_mm.start_code = (unsigned long) _text;
	init_mm.end_code   = (unsigned long) _etext;
	init_mm.end_data   = (unsigned long) _edata;
	init_mm.brk	   = (unsigned long) _end;

	*cmdline_p = boot_command_line;

	/*
	 * If know now we are going to need KPTI then use non-global
	 * mappings from the start, avoiding the cost of rewriting
	 * everything later.
	 */
	arm64_use_ng_mappings = kaslr_requires_kpti();

	early_fixmap_init();
	early_ioremap_init();

	setup_machine_fdt(__fdt_pointer);

	/*
	 * Initialise the static keys early as they may be enabled by the
	 * cpufeature code and early parameters.
	 */
	jump_label_init();
	parse_early_param();

	/*
	 * Unmask asynchronous aborts and fiq after bringing up possible
	 * earlycon. (Report possible System Errors once we can report this
	 * occurred).
	 */
	local_daif_restore(DAIF_PROCCTX_NOIRQ);

	/*
	 * TTBR0 is only used for the identity mapping at this stage. Make it
	 * point to zero page to avoid speculatively fetching new entries.
	 */
	cpu_uninstall_idmap();

	xen_early_init();
	efi_init();

	if (!efi_enabled(EFI_BOOT) && ((u64)_text % MIN_KIMG_ALIGN) != 0)
	     pr_warn(FW_BUG "Kernel image misaligned at boot, please fix your bootloader!");

	arm64_memblock_init();

	paging_init();

	acpi_table_upgrade();

	/* Parse the ACPI tables for possible boot-time configuration */
	acpi_boot_table_init();

	if (acpi_disabled)
		unflatten_device_tree();

	bootmem_init();

	kasan_init();

	request_standard_resources();

	early_ioremap_reset();

	if (acpi_disabled)
		psci_dt_init();
	else
		psci_acpi_init();

	init_bootcpu_ops();
	smp_init_cpus();
	smp_build_mpidr_hash();

	/* Init percpu seeds for random tags after cpus are set up. */
	kasan_init_tags();

#ifdef CONFIG_ARM64_SW_TTBR0_PAN
	/*
	 * Make sure init_thread_info.ttbr0 always generates translation
	 * faults in case uaccess_enable() is inadvertently called by the init
	 * thread.
	 */
	init_task.thread_info.ttbr0 = __pa_symbol(empty_zero_page);
#endif

	if (boot_args[1] || boot_args[2] || boot_args[3]) {
		pr_err("WARNING: x1-x3 nonzero in violation of boot protocol:\n"
			"\tx1: %016llx\n\tx2: %016llx\n\tx3: %016llx\n"
			"This indicates a broken bootloader or old kernel\n",
			boot_args[1], boot_args[2], boot_args[3]);
	}
}

static inline bool cpu_can_disable(unsigned int cpu)
{
#ifdef CONFIG_HOTPLUG_CPU
	const struct cpu_operations *ops = get_cpu_ops(cpu);

	if (ops && ops->cpu_can_disable)
		return ops->cpu_can_disable(cpu);
#endif
	return false;
}

static int __init topology_init(void)
{
	int i;

	for_each_online_node(i)
		register_one_node(i);

	for_each_possible_cpu(i) {
		struct cpu *cpu = &per_cpu(cpu_data.cpu, i);
		cpu->hotpluggable = cpu_can_disable(i);
		register_cpu(cpu, i);
	}

	return 0;
}
subsys_initcall(topology_init);

static void dump_kernel_offset(void)
{
	const unsigned long offset = kaslr_offset();

	if (IS_ENABLED(CONFIG_RANDOMIZE_BASE) && offset > 0) {
		pr_emerg("Kernel Offset: 0x%lx from 0x%lx\n",
			 offset, KIMAGE_VADDR);
		pr_emerg("PHYS_OFFSET: 0x%llx\n", PHYS_OFFSET);
	} else {
		pr_emerg("Kernel Offset: disabled\n");
	}
}

static int arm64_panic_block_dump(struct notifier_block *self,
				  unsigned long v, void *p)
{
	dump_kernel_offset();
	dump_cpu_features();
	dump_mem_limit();
	return 0;
}

static struct notifier_block arm64_panic_block = {
	.notifier_call = arm64_panic_block_dump
};

static int __init register_arm64_panic_block(void)
{
	atomic_notifier_chain_register(&panic_notifier_list,
				       &arm64_panic_block);
	return 0;
}
device_initcall(register_arm64_panic_block);<|MERGE_RESOLUTION|>--- conflicted
+++ resolved
@@ -276,17 +276,13 @@
 
 u64 __cpu_logical_map[NR_CPUS] = { [0 ... NR_CPUS-1] = INVALID_HWID };
 
-<<<<<<< HEAD
+u64 cpu_logical_map(int cpu)
+{
+	return __cpu_logical_map[cpu];
+}
+EXPORT_SYMBOL_GPL(cpu_logical_map);
+
 void __init __no_sanitize_address setup_arch(char **cmdline_p)
-=======
-u64 cpu_logical_map(int cpu)
-{
-	return __cpu_logical_map[cpu];
-}
-EXPORT_SYMBOL_GPL(cpu_logical_map);
-
-void __init setup_arch(char **cmdline_p)
->>>>>>> eaecca9e
 {
 	init_mm.start_code = (unsigned long) _text;
 	init_mm.end_code   = (unsigned long) _etext;
