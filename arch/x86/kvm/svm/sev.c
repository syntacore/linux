--- conflicted
+++ resolved
@@ -189,10 +189,6 @@
 {
 	struct svm_cpu_data *sd;
 	int cpu;
-<<<<<<< HEAD
-	enum misc_res_type type;
-=======
->>>>>>> df0cc57e
 
 	mutex_lock(&sev_bitmap_lock);
 
@@ -623,19 +619,11 @@
 	 * the VMSA memory content (i.e it will write the same memory region
 	 * with the guest's key), so invalidate it first.
 	 */
-<<<<<<< HEAD
-	clflush_cache_range(svm->vmsa, PAGE_SIZE);
-
-	vmsa.reserved = 0;
-	vmsa.handle = to_kvm_svm(kvm)->sev_info.handle;
-	vmsa.address = __sme_pa(svm->vmsa);
-=======
 	clflush_cache_range(svm->sev_es.vmsa, PAGE_SIZE);
 
 	vmsa.reserved = 0;
 	vmsa.handle = to_kvm_svm(kvm)->sev_info.handle;
 	vmsa.address = __sme_pa(svm->sev_es.vmsa);
->>>>>>> df0cc57e
 	vmsa.len = PAGE_SIZE;
 	ret = sev_issue_cmd(kvm, SEV_CMD_LAUNCH_UPDATE_VMSA, &vmsa, error);
 	if (ret)
@@ -1541,11 +1529,7 @@
 	return sev_issue_cmd(kvm, SEV_CMD_RECEIVE_FINISH, &data, &argp->error);
 }
 
-<<<<<<< HEAD
-static bool cmd_allowed_from_miror(u32 cmd_id)
-=======
 static bool is_cmd_allowed_from_mirror(u32 cmd_id)
->>>>>>> df0cc57e
 {
 	/*
 	 * Allow mirrors VM to call KVM_SEV_LAUNCH_UPDATE_VMSA to enable SEV-ES
@@ -1559,8 +1543,6 @@
 	return false;
 }
 
-<<<<<<< HEAD
-=======
 static int sev_lock_two_vms(struct kvm *dst_kvm, struct kvm *src_kvm)
 {
 	struct kvm_sev_info *dst_sev = &to_kvm_svm(dst_kvm)->sev_info;
@@ -1778,7 +1760,6 @@
 	return ret;
 }
 
->>>>>>> df0cc57e
 int svm_mem_enc_op(struct kvm *kvm, void __user *argp)
 {
 	struct kvm_sev_cmd sev_cmd;
@@ -1797,11 +1778,7 @@
 
 	/* Only the enc_context_owner handles some memory enc operations. */
 	if (is_mirroring_enc_context(kvm) &&
-<<<<<<< HEAD
-	    !cmd_allowed_from_miror(sev_cmd.id)) {
-=======
 	    !is_cmd_allowed_from_mirror(sev_cmd.id)) {
->>>>>>> df0cc57e
 		r = -EINVAL;
 		goto out;
 	}
@@ -1998,11 +1975,7 @@
 {
 	struct file *source_kvm_file;
 	struct kvm *source_kvm;
-<<<<<<< HEAD
-	struct kvm_sev_info source_sev, *mirror_sev;
-=======
 	struct kvm_sev_info *source_sev, *mirror_sev;
->>>>>>> df0cc57e
 	int ret;
 
 	source_kvm_file = fget(source_fd);
@@ -2028,12 +2001,6 @@
 		goto e_unlock;
 	}
 
-<<<<<<< HEAD
-	memcpy(&source_sev, &to_kvm_svm(source_kvm)->sev_info,
-	       sizeof(source_sev));
-
-=======
->>>>>>> df0cc57e
 	/*
 	 * The mirror kvm holds an enc_context_owner ref so its asid can't
 	 * disappear until we're done with it
@@ -2046,24 +2013,12 @@
 	mirror_sev = &to_kvm_svm(kvm)->sev_info;
 	mirror_sev->enc_context_owner = source_kvm;
 	mirror_sev->active = true;
-<<<<<<< HEAD
-	mirror_sev->asid = source_sev.asid;
-	mirror_sev->fd = source_sev.fd;
-	mirror_sev->es_active = source_sev.es_active;
-	mirror_sev->handle = source_sev.handle;
-	/*
-	 * Do not copy ap_jump_table. Since the mirror does not share the same
-	 * KVM contexts as the original, and they may have different
-	 * memory-views.
-	 */
-=======
 	mirror_sev->asid = source_sev->asid;
 	mirror_sev->fd = source_sev->fd;
 	mirror_sev->es_active = source_sev->es_active;
 	mirror_sev->handle = source_sev->handle;
 	INIT_LIST_HEAD(&mirror_sev->regions_list);
 	ret = 0;
->>>>>>> df0cc57e
 
 	/*
 	 * Do not copy ap_jump_table. Since the mirror does not share the same
@@ -2877,7 +2832,6 @@
 	int bytes;
 
 	if (svm->vmcb->control.exit_info_2 > INT_MAX)
-<<<<<<< HEAD
 		return -EINVAL;
 
 	count = svm->vmcb->control.exit_info_2;
@@ -2885,22 +2839,10 @@
 		return -EINVAL;
 
 	if (!setup_vmgexit_scratch(svm, in, bytes))
-		return -EINVAL;
-
-	return kvm_sev_es_string_io(&svm->vcpu, size, port, svm->ghcb_sa, count, in);
-=======
-		return -EINVAL;
-
-	count = svm->vmcb->control.exit_info_2;
-	if (unlikely(check_mul_overflow(count, size, &bytes)))
-		return -EINVAL;
-
-	if (!setup_vmgexit_scratch(svm, in, bytes))
 		return 1;
 
 	return kvm_sev_es_string_io(&svm->vcpu, size, port, svm->sev_es.ghcb_sa,
 				    count, in);
->>>>>>> df0cc57e
 }
 
 void sev_es_init_vmcb(struct vcpu_svm *svm)
