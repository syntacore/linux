What:		/sys/fs/f2fs/<disk>/gc_max_sleep_time
Date:		July 2013
Contact:	"Namjae Jeon" <namjae.jeon@samsung.com>
Description:	Controls the maximum sleep time for gc_thread. Time
		is in milliseconds.

What:		/sys/fs/f2fs/<disk>/gc_min_sleep_time
Date:		July 2013
Contact:	"Namjae Jeon" <namjae.jeon@samsung.com>
Description:	Controls the minimum sleep time for gc_thread. Time
		is in milliseconds.

What:		/sys/fs/f2fs/<disk>/gc_no_gc_sleep_time
Date:		July 2013
Contact:	"Namjae Jeon" <namjae.jeon@samsung.com>
Description:	Controls the default sleep time for gc_thread. Time
		is in milliseconds.

What:		/sys/fs/f2fs/<disk>/gc_idle
Date:		July 2013
Contact:	"Namjae Jeon" <namjae.jeon@samsung.com>
Description:	Controls the victim selection policy for garbage collection.
		Setting gc_idle = 0(default) will disable this option. Setting
		gc_idle = 1 will select the Cost Benefit approach & setting
		gc_idle = 2 will select the greedy approach.

What:		/sys/fs/f2fs/<disk>/reclaim_segments
Date:		October 2013
Contact:	"Jaegeuk Kim" <jaegeuk.kim@samsung.com>
Description:	This parameter controls the number of prefree segments to be
		reclaimed. If the number of prefree segments is larger than
		the number of segments in the proportion to the percentage
		over total volume size, f2fs tries to conduct checkpoint to
		reclaim the prefree segments to free segments.
		By default, 5% over total # of segments.

What:		/sys/fs/f2fs/<disk>/main_blkaddr
Date:		November 2019
Contact:	"Ramon Pantin" <pantin@google.com>
Description:
		 Shows first block address of MAIN area.

What:		/sys/fs/f2fs/<disk>/ipu_policy
Date:		November 2013
Contact:	"Jaegeuk Kim" <jaegeuk.kim@samsung.com>
Description:	Controls the in-place-update policy.
		updates in f2fs. User can set:
		0x01: F2FS_IPU_FORCE, 0x02: F2FS_IPU_SSR,
		0x04: F2FS_IPU_UTIL,  0x08: F2FS_IPU_SSR_UTIL,
		0x10: F2FS_IPU_FSYNC, 0x20: F2FS_IPU_ASYNC,
		0x40: F2FS_IPU_NOCACHE.
		Refer segment.h for details.

What:		/sys/fs/f2fs/<disk>/min_ipu_util
Date:		November 2013
Contact:	"Jaegeuk Kim" <jaegeuk.kim@samsung.com>
Description:	Controls the FS utilization condition for the in-place-update
		policies. It is used by F2FS_IPU_UTIL and F2FS_IPU_SSR_UTIL policies.

What:		/sys/fs/f2fs/<disk>/min_fsync_blocks
Date:		September 2014
Contact:	"Jaegeuk Kim" <jaegeuk@kernel.org>
Description:	Controls the dirty page count condition for the in-place-update
		policies.

What:		/sys/fs/f2fs/<disk>/min_seq_blocks
Date:		August 2018
Contact:	"Jaegeuk Kim" <jaegeuk@kernel.org>
Description:	Controls the dirty page count condition for batched sequential
		writes in writepages.

What:		/sys/fs/f2fs/<disk>/min_hot_blocks
Date:		March 2017
Contact:	"Jaegeuk Kim" <jaegeuk@kernel.org>
Description:	Controls the dirty page count condition for redefining hot data.

What:		/sys/fs/f2fs/<disk>/min_ssr_sections
Date:		October 2017
Contact:	"Chao Yu" <yuchao0@huawei.com>
Description:	Controls the free section threshold to trigger SSR allocation.
		If this is large, SSR mode will be enabled early.

What:		/sys/fs/f2fs/<disk>/max_small_discards
Date:		November 2013
Contact:	"Jaegeuk Kim" <jaegeuk.kim@samsung.com>
Description:	Controls the issue rate of discard commands that consist of small
		blocks less than 2MB. The candidates to be discarded are cached until
		checkpoint is triggered, and issued during the checkpoint.
		By default, it is disabled with 0.

What:		/sys/fs/f2fs/<disk>/discard_granularity
Date:		July 2017
Contact:	"Chao Yu" <yuchao0@huawei.com>
Description:	Controls discard granularity of inner discard thread. Inner thread
		will not issue discards with size that is smaller than granularity.
		The unit size is one block(4KB), now only support configuring
		in range of [1, 512]. Default value is 4(=16KB).

What:		/sys/fs/f2fs/<disk>/umount_discard_timeout
Date:		January 2019
Contact:	"Jaegeuk Kim" <jaegeuk@kernel.org>
Description:	Set timeout to issue discard commands during umount.
	        Default: 5 secs

What:		/sys/fs/f2fs/<disk>/max_victim_search
Date:		January 2014
Contact:	"Jaegeuk Kim" <jaegeuk.kim@samsung.com>
Description:	Controls the number of trials to find a victim segment
		when conducting SSR and cleaning operations. The default value
		is 4096 which covers 8GB block address range.

What:		/sys/fs/f2fs/<disk>/migration_granularity
Date:		October 2018
Contact:	"Chao Yu" <yuchao0@huawei.com>
Description:	Controls migration granularity of garbage collection on large
		section, it can let GC move partial segment{s} of one section
		in one GC cycle, so that dispersing heavy overhead GC to
		multiple lightweight one.

What:		/sys/fs/f2fs/<disk>/dir_level
Date:		March 2014
Contact:	"Jaegeuk Kim" <jaegeuk.kim@samsung.com>
Description:	Controls the directory level for large directory. If a
		directory has a number of files, it can reduce the file lookup
		latency by increasing this dir_level value. Otherwise, it
		needs to decrease this value to reduce the space overhead.
		The default value is 0.

What:		/sys/fs/f2fs/<disk>/ram_thresh
Date:		March 2014
Contact:	"Jaegeuk Kim" <jaegeuk.kim@samsung.com>
Description:	Controls the memory footprint used by free nids and cached
		nat entries. By default, 1 is set, which indicates
		10 MB / 1 GB RAM.

What:		/sys/fs/f2fs/<disk>/batched_trim_sections
Date:		February 2015
Contact:	"Jaegeuk Kim" <jaegeuk@kernel.org>
Description:	Controls the trimming rate in batch mode.
		<deprecated>

What:		/sys/fs/f2fs/<disk>/cp_interval
Date:		October 2015
Contact:	"Jaegeuk Kim" <jaegeuk@kernel.org>
Description:	Controls the checkpoint timing, set to 60 seconds by default.

What:		/sys/fs/f2fs/<disk>/idle_interval
Date:		January 2016
Contact:	"Jaegeuk Kim" <jaegeuk@kernel.org>
Description:	Controls the idle timing of system, if there is no FS operation
		during given interval.
		Set to 5 seconds by default.

What:		/sys/fs/f2fs/<disk>/discard_idle_interval
Date:		September 2018
Contact:	"Chao Yu" <yuchao0@huawei.com>
Contact:	"Sahitya Tummala" <stummala@codeaurora.org>
Description:	Controls the idle timing of discard thread given
		this time interval.
		Default is 5 secs.

What:		/sys/fs/f2fs/<disk>/gc_idle_interval
Date:		September 2018
Contact:	"Chao Yu" <yuchao0@huawei.com>
Contact:	"Sahitya Tummala" <stummala@codeaurora.org>
Description:    Controls the idle timing for gc path. Set to 5 seconds by default.

What:		/sys/fs/f2fs/<disk>/iostat_enable
Date:		August 2017
Contact:	"Chao Yu" <yuchao0@huawei.com>
Description:	Controls to enable/disable IO stat.

What:		/sys/fs/f2fs/<disk>/ra_nid_pages
Date:		October 2015
Contact:	"Chao Yu" <chao2.yu@samsung.com>
Description:	Controls the count of nid pages to be readaheaded.
		When building free nids, F2FS reads NAT blocks ahead for
		speed up. Default is 0.

What:		/sys/fs/f2fs/<disk>/dirty_nats_ratio
Date:		January 2016
Contact:	"Chao Yu" <chao2.yu@samsung.com>
Description:	Controls dirty nat entries ratio threshold, if current
		ratio exceeds configured threshold, checkpoint will
		be triggered for flushing dirty nat entries.

What:		/sys/fs/f2fs/<disk>/lifetime_write_kbytes
Date:		January 2016
Contact:	"Shuoran Liu" <liushuoran@huawei.com>
Description:	Shows total written kbytes issued to disk.

What:		/sys/fs/f2fs/<disk>/features
Date:		July 2017
Contact:	"Jaegeuk Kim" <jaegeuk@kernel.org>
Description:	Shows all enabled features in current device.

What:		/sys/fs/f2fs/<disk>/inject_rate
Date:		May 2016
Contact:	"Sheng Yong" <shengyong1@huawei.com>
Description:	Controls the injection rate of arbitrary faults.

What:		/sys/fs/f2fs/<disk>/inject_type
Date:		May 2016
Contact:	"Sheng Yong" <shengyong1@huawei.com>
Description:	Controls the injection type of arbitrary faults.

What:		/sys/fs/f2fs/<disk>/dirty_segments
Date:		October 2017
Contact:	"Jaegeuk Kim" <jaegeuk@kernel.org>
Description:	Shows the number of dirty segments.

What:		/sys/fs/f2fs/<disk>/reserved_blocks
Date:		June 2017
Contact:	"Chao Yu" <yuchao0@huawei.com>
Description:	Controls target reserved blocks in system, the threshold
		is soft, it could exceed current available user space.

What:		/sys/fs/f2fs/<disk>/current_reserved_blocks
Date:		October 2017
Contact:	"Yunlong Song" <yunlong.song@huawei.com>
Contact:	"Chao Yu" <yuchao0@huawei.com>
Description:	Shows current reserved blocks in system, it may be temporarily
		smaller than target_reserved_blocks, but will gradually
		increase to target_reserved_blocks when more free blocks are
		freed by user later.

What:		/sys/fs/f2fs/<disk>/gc_urgent
Date:		August 2017
Contact:	"Jaegeuk Kim" <jaegeuk@kernel.org>
Description:	Do background GC agressively when set. When gc_urgent = 1,
		background thread starts to do GC by given gc_urgent_sleep_time
		interval. It is set to 0 by default.

What:		/sys/fs/f2fs/<disk>/gc_urgent_sleep_time
Date:		August 2017
Contact:	"Jaegeuk Kim" <jaegeuk@kernel.org>
Description:	Controls sleep time of GC urgent mode. Set to 500ms by default.

What:		/sys/fs/f2fs/<disk>/readdir_ra
Date:		November 2017
Contact:	"Sheng Yong" <shengyong1@huawei.com>
Description:	Controls readahead inode block in readdir. Enabled by default.

What:		/sys/fs/f2fs/<disk>/gc_pin_file_thresh
Date:		January 2018
Contact:	Jaegeuk Kim <jaegeuk@kernel.org>
Description:	This indicates how many GC can be failed for the pinned
		file. If it exceeds this, F2FS doesn't guarantee its pinning
		state. 2048 trials is set by default.

What:		/sys/fs/f2fs/<disk>/extension_list
Date:		Feburary 2018
Contact:	"Chao Yu" <yuchao0@huawei.com>
Description:	Used to control configure extension list:
		- Query: cat /sys/fs/f2fs/<disk>/extension_list
		- Add: echo '[h/c]extension' > /sys/fs/f2fs/<disk>/extension_list
		- Del: echo '[h/c]!extension' > /sys/fs/f2fs/<disk>/extension_list
		- [h] means add/del hot file extension
		- [c] means add/del cold file extension

What:		/sys/fs/f2fs/<disk>/unusable
Date		April 2019
Contact:	"Daniel Rosenberg" <drosen@google.com>
Description:	If checkpoint=disable, it displays the number of blocks that
		are unusable.
		If checkpoint=enable it displays the enumber of blocks that
		would be unusable if checkpoint=disable were to be set.

What:		/sys/fs/f2fs/<disk>/encoding
Date		July 2019
Contact:	"Daniel Rosenberg" <drosen@google.com>
Description:	Displays name and version of the encoding set for the filesystem.
		If no encoding is set, displays (none)

What:		/sys/fs/f2fs/<disk>/free_segments
Date:		September 2019
Contact:	"Hridya Valsaraju" <hridya@google.com>
Description:	Number of free segments in disk.

What:		/sys/fs/f2fs/<disk>/cp_foreground_calls
Date:		September 2019
Contact:	"Hridya Valsaraju" <hridya@google.com>
Description:	Number of checkpoint operations performed on demand. Available when
		CONFIG_F2FS_STAT_FS=y.

What:		/sys/fs/f2fs/<disk>/cp_background_calls
Date:		September 2019
Contact:	"Hridya Valsaraju" <hridya@google.com>
Description:	Number of checkpoint operations performed in the background to
		free segments. Available when CONFIG_F2FS_STAT_FS=y.

What:		/sys/fs/f2fs/<disk>/gc_foreground_calls
Date:		September 2019
Contact:	"Hridya Valsaraju" <hridya@google.com>
Description:	Number of garbage collection operations performed on demand.
		Available when CONFIG_F2FS_STAT_FS=y.

What:		/sys/fs/f2fs/<disk>/gc_background_calls
Date:		September 2019
Contact:	"Hridya Valsaraju" <hridya@google.com>
Description:	Number of garbage collection operations triggered in background.
		Available when CONFIG_F2FS_STAT_FS=y.

What:		/sys/fs/f2fs/<disk>/moved_blocks_foreground
Date:		September 2019
Contact:	"Hridya Valsaraju" <hridya@google.com>
Description:	Number of blocks moved by garbage collection in foreground.
		Available when CONFIG_F2FS_STAT_FS=y.

What:		/sys/fs/f2fs/<disk>/moved_blocks_background
Date:		September 2019
Contact:	"Hridya Valsaraju" <hridya@google.com>
Description:	Number of blocks moved by garbage collection in background.
		Available when CONFIG_F2FS_STAT_FS=y.

What:		/sys/fs/f2fs/<disk>/avg_vblocks
Date:		September 2019
Contact:	"Hridya Valsaraju" <hridya@google.com>
Description:	Average number of valid blocks.
<<<<<<< HEAD
		Available when CONFIG_F2FS_STAT_FS=y.
=======
		Available when CONFIG_F2FS_STAT_FS=y.

What:		/sys/fs/f2fs/<disk>/mounted_time_sec
Date:		February 2020
Contact:	"Jaegeuk Kim" <jaegeuk@kernel.org>
Description:	Show the mounted time in secs of this partition.
>>>>>>> 04d5ce62
<|MERGE_RESOLUTION|>--- conflicted
+++ resolved
@@ -317,13 +317,9 @@
 Date:		September 2019
 Contact:	"Hridya Valsaraju" <hridya@google.com>
 Description:	Average number of valid blocks.
-<<<<<<< HEAD
-		Available when CONFIG_F2FS_STAT_FS=y.
-=======
 		Available when CONFIG_F2FS_STAT_FS=y.
 
 What:		/sys/fs/f2fs/<disk>/mounted_time_sec
 Date:		February 2020
 Contact:	"Jaegeuk Kim" <jaegeuk@kernel.org>
-Description:	Show the mounted time in secs of this partition.
->>>>>>> 04d5ce62
+Description:	Show the mounted time in secs of this partition.