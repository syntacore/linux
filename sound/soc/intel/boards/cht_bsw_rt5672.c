--- conflicted
+++ resolved
@@ -393,11 +393,7 @@
 	struct cht_mc_private *drv;
 	struct snd_soc_acpi_mach *mach = pdev->dev.platform_data;
 	const char *platform_name;
-<<<<<<< HEAD
-	const char *i2c_name;
-=======
 	struct acpi_device *adev;
->>>>>>> 0ecfebd2
 	int i;
 
 	drv = devm_kzalloc(&pdev->dev, sizeof(*drv), GFP_KERNEL);
@@ -407,18 +403,11 @@
 	strcpy(drv->codec_name, RT5672_I2C_DEFAULT);
 
 	/* fixup codec name based on HID */
-<<<<<<< HEAD
-	i2c_name = acpi_dev_get_first_match_name(mach->id, NULL, -1);
-	if (i2c_name) {
-		snprintf(drv->codec_name, sizeof(drv->codec_name),
-			 "i2c-%s", i2c_name);
-=======
 	adev = acpi_dev_get_first_match_dev(mach->id, NULL, -1);
 	if (adev) {
 		snprintf(drv->codec_name, sizeof(drv->codec_name),
 			 "i2c-%s", acpi_dev_name(adev));
 		put_device(&adev->dev);
->>>>>>> 0ecfebd2
 		for (i = 0; i < ARRAY_SIZE(cht_dailink); i++) {
 			if (!strcmp(cht_dailink[i].codec_name,
 				RT5672_I2C_DEFAULT)) {
@@ -429,10 +418,7 @@
 	}
 
 	/* override plaform name, if required */
-<<<<<<< HEAD
-=======
 	snd_soc_card_cht.dev = &pdev->dev;
->>>>>>> 0ecfebd2
 	platform_name = mach->mach_params.platform;
 
 	ret_val = snd_soc_fixup_dai_links_platform_name(&snd_soc_card_cht,
