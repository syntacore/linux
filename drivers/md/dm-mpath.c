/*
 * Copyright (C) 2003 Sistina Software Limited.
 * Copyright (C) 2004-2005 Red Hat, Inc. All rights reserved.
 *
 * This file is released under the GPL.
 */

#include <linux/device-mapper.h>

#include "dm-rq.h"
#include "dm-bio-record.h"
#include "dm-path-selector.h"
#include "dm-uevent.h"

#include <linux/blkdev.h>
#include <linux/ctype.h>
#include <linux/init.h>
#include <linux/mempool.h>
#include <linux/module.h>
#include <linux/pagemap.h>
#include <linux/slab.h>
#include <linux/time.h>
#include <linux/workqueue.h>
#include <linux/delay.h>
#include <scsi/scsi_dh.h>
#include <linux/atomic.h>
#include <linux/blk-mq.h>

#define DM_MSG_PREFIX "multipath"
#define DM_PG_INIT_DELAY_MSECS 2000
#define DM_PG_INIT_DELAY_DEFAULT ((unsigned) -1)

/* Path properties */
struct pgpath {
	struct list_head list;

	struct priority_group *pg;	/* Owning PG */
	unsigned fail_count;		/* Cumulative failure count */

	struct dm_path path;
	struct delayed_work activate_path;

	bool is_active:1;		/* Path status */
};

#define path_to_pgpath(__pgp) container_of((__pgp), struct pgpath, path)

/*
 * Paths are grouped into Priority Groups and numbered from 1 upwards.
 * Each has a path selector which controls which path gets used.
 */
struct priority_group {
	struct list_head list;

	struct multipath *m;		/* Owning multipath instance */
	struct path_selector ps;

	unsigned pg_num;		/* Reference number */
	unsigned nr_pgpaths;		/* Number of paths in PG */
	struct list_head pgpaths;

	bool bypassed:1;		/* Temporarily bypass this PG? */
};

/* Multipath context */
struct multipath {
	struct list_head list;
	struct dm_target *ti;

	const char *hw_handler_name;
	char *hw_handler_params;

	spinlock_t lock;

	unsigned nr_priority_groups;
	struct list_head priority_groups;

	wait_queue_head_t pg_init_wait;	/* Wait for pg_init completion */

	struct pgpath *current_pgpath;
	struct priority_group *current_pg;
	struct priority_group *next_pg;	/* Switch to this PG if set */

	unsigned long flags;		/* Multipath state flags */

	unsigned pg_init_retries;	/* Number of times to retry pg_init */
	unsigned pg_init_delay_msecs;	/* Number of msecs before pg_init retry */

	atomic_t nr_valid_paths;	/* Total number of usable paths */
	atomic_t pg_init_in_progress;	/* Only one pg_init allowed at once */
	atomic_t pg_init_count;		/* Number of times pg_init called */

	enum dm_queue_mode queue_mode;

	struct mutex work_mutex;
	struct work_struct trigger_event;

	struct work_struct process_queued_bios;
	struct bio_list queued_bios;
};

/*
 * Context information attached to each io we process.
 */
struct dm_mpath_io {
	struct pgpath *pgpath;
	size_t nr_bytes;
};

typedef int (*action_fn) (struct pgpath *pgpath);

static struct workqueue_struct *kmultipathd, *kmpath_handlerd;
static void trigger_event(struct work_struct *work);
static void activate_or_offline_path(struct pgpath *pgpath);
static void activate_path_work(struct work_struct *work);
static void process_queued_bios(struct work_struct *work);

/*-----------------------------------------------
 * Multipath state flags.
 *-----------------------------------------------*/

#define MPATHF_QUEUE_IO 0			/* Must we queue all I/O? */
#define MPATHF_QUEUE_IF_NO_PATH 1		/* Queue I/O if last path fails? */
#define MPATHF_SAVED_QUEUE_IF_NO_PATH 2		/* Saved state during suspension */
#define MPATHF_RETAIN_ATTACHED_HW_HANDLER 3	/* If there's already a hw_handler present, don't change it. */
#define MPATHF_PG_INIT_DISABLED 4		/* pg_init is not currently allowed */
#define MPATHF_PG_INIT_REQUIRED 5		/* pg_init needs calling? */
#define MPATHF_PG_INIT_DELAY_RETRY 6		/* Delay pg_init retry? */

/*-----------------------------------------------
 * Allocation routines
 *-----------------------------------------------*/

static struct pgpath *alloc_pgpath(void)
{
	struct pgpath *pgpath = kzalloc(sizeof(*pgpath), GFP_KERNEL);

	if (pgpath) {
		pgpath->is_active = true;
		INIT_DELAYED_WORK(&pgpath->activate_path, activate_path_work);
	}

	return pgpath;
}

static void free_pgpath(struct pgpath *pgpath)
{
	kfree(pgpath);
}

static struct priority_group *alloc_priority_group(void)
{
	struct priority_group *pg;

	pg = kzalloc(sizeof(*pg), GFP_KERNEL);

	if (pg)
		INIT_LIST_HEAD(&pg->pgpaths);

	return pg;
}

static void free_pgpaths(struct list_head *pgpaths, struct dm_target *ti)
{
	struct pgpath *pgpath, *tmp;

	list_for_each_entry_safe(pgpath, tmp, pgpaths, list) {
		list_del(&pgpath->list);
		dm_put_device(ti, pgpath->path.dev);
		free_pgpath(pgpath);
	}
}

static void free_priority_group(struct priority_group *pg,
				struct dm_target *ti)
{
	struct path_selector *ps = &pg->ps;

	if (ps->type) {
		ps->type->destroy(ps);
		dm_put_path_selector(ps->type);
	}

	free_pgpaths(&pg->pgpaths, ti);
	kfree(pg);
}

static struct multipath *alloc_multipath(struct dm_target *ti)
{
	struct multipath *m;

	m = kzalloc(sizeof(*m), GFP_KERNEL);
	if (m) {
		INIT_LIST_HEAD(&m->priority_groups);
		spin_lock_init(&m->lock);
		set_bit(MPATHF_QUEUE_IO, &m->flags);
		atomic_set(&m->nr_valid_paths, 0);
		atomic_set(&m->pg_init_in_progress, 0);
		atomic_set(&m->pg_init_count, 0);
		m->pg_init_delay_msecs = DM_PG_INIT_DELAY_DEFAULT;
		INIT_WORK(&m->trigger_event, trigger_event);
		init_waitqueue_head(&m->pg_init_wait);
		mutex_init(&m->work_mutex);

		m->queue_mode = DM_TYPE_NONE;

		m->ti = ti;
		ti->private = m;
	}

	return m;
}

static int alloc_multipath_stage2(struct dm_target *ti, struct multipath *m)
{
	if (m->queue_mode == DM_TYPE_NONE) {
		/*
		 * Default to request-based.
		 */
		if (dm_use_blk_mq(dm_table_get_md(ti->table)))
			m->queue_mode = DM_TYPE_MQ_REQUEST_BASED;
		else
			m->queue_mode = DM_TYPE_REQUEST_BASED;
	} else if (m->queue_mode == DM_TYPE_BIO_BASED) {
		INIT_WORK(&m->process_queued_bios, process_queued_bios);
		/*
		 * bio-based doesn't support any direct scsi_dh management;
		 * it just discovers if a scsi_dh is attached.
		 */
		set_bit(MPATHF_RETAIN_ATTACHED_HW_HANDLER, &m->flags);
	}

	dm_table_set_type(ti->table, m->queue_mode);

	return 0;
}

static void free_multipath(struct multipath *m)
{
	struct priority_group *pg, *tmp;

	list_for_each_entry_safe(pg, tmp, &m->priority_groups, list) {
		list_del(&pg->list);
		free_priority_group(pg, m->ti);
	}

	kfree(m->hw_handler_name);
	kfree(m->hw_handler_params);
	kfree(m);
}

static struct dm_mpath_io *get_mpio(union map_info *info)
{
	return info->ptr;
}

static size_t multipath_per_bio_data_size(void)
{
	return sizeof(struct dm_mpath_io) + sizeof(struct dm_bio_details);
}

static struct dm_mpath_io *get_mpio_from_bio(struct bio *bio)
{
	return dm_per_bio_data(bio, multipath_per_bio_data_size());
}

static struct dm_bio_details *get_bio_details_from_bio(struct bio *bio)
{
	/* dm_bio_details is immediately after the dm_mpath_io in bio's per-bio-data */
	struct dm_mpath_io *mpio = get_mpio_from_bio(bio);
	void *bio_details = mpio + 1;

	return bio_details;
}

static void multipath_init_per_bio_data(struct bio *bio, struct dm_mpath_io **mpio_p,
					struct dm_bio_details **bio_details_p)
{
	struct dm_mpath_io *mpio = get_mpio_from_bio(bio);
	struct dm_bio_details *bio_details = get_bio_details_from_bio(bio);

	memset(mpio, 0, sizeof(*mpio));
	memset(bio_details, 0, sizeof(*bio_details));
	dm_bio_record(bio_details, bio);

	if (mpio_p)
		*mpio_p = mpio;
	if (bio_details_p)
		*bio_details_p = bio_details;
}

/*-----------------------------------------------
 * Path selection
 *-----------------------------------------------*/

static int __pg_init_all_paths(struct multipath *m)
{
	struct pgpath *pgpath;
	unsigned long pg_init_delay = 0;

	lockdep_assert_held(&m->lock);

	if (atomic_read(&m->pg_init_in_progress) || test_bit(MPATHF_PG_INIT_DISABLED, &m->flags))
		return 0;

	atomic_inc(&m->pg_init_count);
	clear_bit(MPATHF_PG_INIT_REQUIRED, &m->flags);

	/* Check here to reset pg_init_required */
	if (!m->current_pg)
		return 0;

	if (test_bit(MPATHF_PG_INIT_DELAY_RETRY, &m->flags))
		pg_init_delay = msecs_to_jiffies(m->pg_init_delay_msecs != DM_PG_INIT_DELAY_DEFAULT ?
						 m->pg_init_delay_msecs : DM_PG_INIT_DELAY_MSECS);
	list_for_each_entry(pgpath, &m->current_pg->pgpaths, list) {
		/* Skip failed paths */
		if (!pgpath->is_active)
			continue;
		if (queue_delayed_work(kmpath_handlerd, &pgpath->activate_path,
				       pg_init_delay))
			atomic_inc(&m->pg_init_in_progress);
	}
	return atomic_read(&m->pg_init_in_progress);
}

static int pg_init_all_paths(struct multipath *m)
{
	int ret;
	unsigned long flags;

	spin_lock_irqsave(&m->lock, flags);
	ret = __pg_init_all_paths(m);
	spin_unlock_irqrestore(&m->lock, flags);

	return ret;
}

static void __switch_pg(struct multipath *m, struct priority_group *pg)
{
	m->current_pg = pg;

	/* Must we initialise the PG first, and queue I/O till it's ready? */
	if (m->hw_handler_name) {
		set_bit(MPATHF_PG_INIT_REQUIRED, &m->flags);
		set_bit(MPATHF_QUEUE_IO, &m->flags);
	} else {
		clear_bit(MPATHF_PG_INIT_REQUIRED, &m->flags);
		clear_bit(MPATHF_QUEUE_IO, &m->flags);
	}

	atomic_set(&m->pg_init_count, 0);
}

static struct pgpath *choose_path_in_pg(struct multipath *m,
					struct priority_group *pg,
					size_t nr_bytes)
{
	unsigned long flags;
	struct dm_path *path;
	struct pgpath *pgpath;

	path = pg->ps.type->select_path(&pg->ps, nr_bytes);
	if (!path)
		return ERR_PTR(-ENXIO);

	pgpath = path_to_pgpath(path);

	if (unlikely(lockless_dereference(m->current_pg) != pg)) {
		/* Only update current_pgpath if pg changed */
		spin_lock_irqsave(&m->lock, flags);
		m->current_pgpath = pgpath;
		__switch_pg(m, pg);
		spin_unlock_irqrestore(&m->lock, flags);
	}

	return pgpath;
}

static struct pgpath *choose_pgpath(struct multipath *m, size_t nr_bytes)
{
	unsigned long flags;
	struct priority_group *pg;
	struct pgpath *pgpath;
	unsigned bypassed = 1;

	if (!atomic_read(&m->nr_valid_paths)) {
		clear_bit(MPATHF_QUEUE_IO, &m->flags);
		goto failed;
	}

	/* Were we instructed to switch PG? */
	if (lockless_dereference(m->next_pg)) {
		spin_lock_irqsave(&m->lock, flags);
		pg = m->next_pg;
		if (!pg) {
			spin_unlock_irqrestore(&m->lock, flags);
			goto check_current_pg;
		}
		m->next_pg = NULL;
		spin_unlock_irqrestore(&m->lock, flags);
		pgpath = choose_path_in_pg(m, pg, nr_bytes);
		if (!IS_ERR_OR_NULL(pgpath))
			return pgpath;
	}

	/* Don't change PG until it has no remaining paths */
check_current_pg:
	pg = lockless_dereference(m->current_pg);
	if (pg) {
		pgpath = choose_path_in_pg(m, pg, nr_bytes);
		if (!IS_ERR_OR_NULL(pgpath))
			return pgpath;
	}

	/*
	 * Loop through priority groups until we find a valid path.
	 * First time we skip PGs marked 'bypassed'.
	 * Second time we only try the ones we skipped, but set
	 * pg_init_delay_retry so we do not hammer controllers.
	 */
	do {
		list_for_each_entry(pg, &m->priority_groups, list) {
			if (pg->bypassed == !!bypassed)
				continue;
			pgpath = choose_path_in_pg(m, pg, nr_bytes);
			if (!IS_ERR_OR_NULL(pgpath)) {
				if (!bypassed)
					set_bit(MPATHF_PG_INIT_DELAY_RETRY, &m->flags);
				return pgpath;
			}
		}
	} while (bypassed--);

failed:
	spin_lock_irqsave(&m->lock, flags);
	m->current_pgpath = NULL;
	m->current_pg = NULL;
	spin_unlock_irqrestore(&m->lock, flags);

	return NULL;
}

/*
 * dm_report_EIO() is a macro instead of a function to make pr_debug()
 * report the function name and line number of the function from which
 * it has been invoked.
 */
#define dm_report_EIO(m)						\
do {									\
	struct mapped_device *md = dm_table_get_md((m)->ti->table);	\
									\
	pr_debug("%s: returning EIO; QIFNP = %d; SQIFNP = %d; DNFS = %d\n", \
		 dm_device_name(md),					\
		 test_bit(MPATHF_QUEUE_IF_NO_PATH, &(m)->flags),	\
		 test_bit(MPATHF_SAVED_QUEUE_IF_NO_PATH, &(m)->flags),	\
		 dm_noflush_suspending((m)->ti));			\
} while (0)

/*
 * Map cloned requests (request-based multipath)
 */
static int multipath_clone_and_map(struct dm_target *ti, struct request *rq,
				   union map_info *map_context,
				   struct request **__clone)
{
	struct multipath *m = ti->private;
	size_t nr_bytes = blk_rq_bytes(rq);
	struct pgpath *pgpath;
	struct block_device *bdev;
	struct dm_mpath_io *mpio = get_mpio(map_context);
	struct request_queue *q;
	struct request *clone;

	/* Do we need to select a new pgpath? */
	pgpath = lockless_dereference(m->current_pgpath);
	if (!pgpath || !test_bit(MPATHF_QUEUE_IO, &m->flags))
		pgpath = choose_pgpath(m, nr_bytes);

	if (!pgpath) {
		if (test_bit(MPATHF_QUEUE_IF_NO_PATH, &m->flags))
			return DM_MAPIO_DELAY_REQUEUE;
		dm_report_EIO(m);	/* Failed */
		return DM_MAPIO_KILL;
	} else if (test_bit(MPATHF_QUEUE_IO, &m->flags) ||
		   test_bit(MPATHF_PG_INIT_REQUIRED, &m->flags)) {
		if (pg_init_all_paths(m))
			return DM_MAPIO_DELAY_REQUEUE;
		return DM_MAPIO_REQUEUE;
	}

	memset(mpio, 0, sizeof(*mpio));
	mpio->pgpath = pgpath;
	mpio->nr_bytes = nr_bytes;

	bdev = pgpath->path.dev->bdev;
	q = bdev_get_queue(bdev);
	clone = blk_get_request(q, rq->cmd_flags | REQ_NOMERGE, GFP_ATOMIC);
	if (IS_ERR(clone)) {
		/* EBUSY, ENODEV or EWOULDBLOCK: requeue */
		bool queue_dying = blk_queue_dying(q);
		DMERR_LIMIT("blk_get_request() returned %ld%s - requeuing",
			    PTR_ERR(clone), queue_dying ? " (path offline)" : "");
		if (queue_dying) {
			atomic_inc(&m->pg_init_in_progress);
			activate_or_offline_path(pgpath);
		}
		return DM_MAPIO_DELAY_REQUEUE;
	}
	clone->bio = clone->biotail = NULL;
	clone->rq_disk = bdev->bd_disk;
	clone->cmd_flags |= REQ_FAILFAST_TRANSPORT;
	*__clone = clone;

	if (pgpath->pg->ps.type->start_io)
		pgpath->pg->ps.type->start_io(&pgpath->pg->ps,
					      &pgpath->path,
					      nr_bytes);
	return DM_MAPIO_REMAPPED;
}

static void multipath_release_clone(struct request *clone)
{
	blk_put_request(clone);
}

/*
 * Map cloned bios (bio-based multipath)
 */
static int __multipath_map_bio(struct multipath *m, struct bio *bio, struct dm_mpath_io *mpio)
{
	size_t nr_bytes = bio->bi_iter.bi_size;
	struct pgpath *pgpath;
	unsigned long flags;
	bool queue_io;

	/* Do we need to select a new pgpath? */
	pgpath = lockless_dereference(m->current_pgpath);
	queue_io = test_bit(MPATHF_QUEUE_IO, &m->flags);
	if (!pgpath || !queue_io)
		pgpath = choose_pgpath(m, nr_bytes);

	if ((pgpath && queue_io) ||
	    (!pgpath && test_bit(MPATHF_QUEUE_IF_NO_PATH, &m->flags))) {
		/* Queue for the daemon to resubmit */
		spin_lock_irqsave(&m->lock, flags);
		bio_list_add(&m->queued_bios, bio);
		spin_unlock_irqrestore(&m->lock, flags);
		/* PG_INIT_REQUIRED cannot be set without QUEUE_IO */
		if (queue_io || test_bit(MPATHF_PG_INIT_REQUIRED, &m->flags))
			pg_init_all_paths(m);
		else if (!queue_io)
			queue_work(kmultipathd, &m->process_queued_bios);
		return DM_MAPIO_SUBMITTED;
	}

	if (!pgpath) {
		if (test_bit(MPATHF_QUEUE_IF_NO_PATH, &m->flags))
			return DM_MAPIO_REQUEUE;
		dm_report_EIO(m);
		return DM_MAPIO_KILL;
	}

	mpio->pgpath = pgpath;
	mpio->nr_bytes = nr_bytes;

	bio->bi_status = 0;
<<<<<<< HEAD
	bio->bi_bdev = pgpath->path.dev->bdev;
=======
	bio_set_dev(bio, pgpath->path.dev->bdev);
>>>>>>> bb176f67
	bio->bi_opf |= REQ_FAILFAST_TRANSPORT;

	if (pgpath->pg->ps.type->start_io)
		pgpath->pg->ps.type->start_io(&pgpath->pg->ps,
					      &pgpath->path,
					      nr_bytes);
	return DM_MAPIO_REMAPPED;
}

static int multipath_map_bio(struct dm_target *ti, struct bio *bio)
{
	struct multipath *m = ti->private;
	struct dm_mpath_io *mpio = NULL;

	multipath_init_per_bio_data(bio, &mpio, NULL);

	return __multipath_map_bio(m, bio, mpio);
}

static void process_queued_io_list(struct multipath *m)
{
	if (m->queue_mode == DM_TYPE_MQ_REQUEST_BASED)
		dm_mq_kick_requeue_list(dm_table_get_md(m->ti->table));
	else if (m->queue_mode == DM_TYPE_BIO_BASED)
		queue_work(kmultipathd, &m->process_queued_bios);
}

static void process_queued_bios(struct work_struct *work)
{
	int r;
	unsigned long flags;
	struct bio *bio;
	struct bio_list bios;
	struct blk_plug plug;
	struct multipath *m =
		container_of(work, struct multipath, process_queued_bios);

	bio_list_init(&bios);

	spin_lock_irqsave(&m->lock, flags);

	if (bio_list_empty(&m->queued_bios)) {
		spin_unlock_irqrestore(&m->lock, flags);
		return;
	}

	bio_list_merge(&bios, &m->queued_bios);
	bio_list_init(&m->queued_bios);

	spin_unlock_irqrestore(&m->lock, flags);

	blk_start_plug(&plug);
	while ((bio = bio_list_pop(&bios))) {
		r = __multipath_map_bio(m, bio, get_mpio_from_bio(bio));
		switch (r) {
		case DM_MAPIO_KILL:
			bio->bi_status = BLK_STS_IOERR;
			bio_endio(bio);
			break;
		case DM_MAPIO_REQUEUE:
			bio->bi_status = BLK_STS_DM_REQUEUE;
			bio_endio(bio);
			break;
		case DM_MAPIO_REMAPPED:
			generic_make_request(bio);
			break;
<<<<<<< HEAD
=======
		case 0:
			break;
		default:
			WARN_ONCE(true, "__multipath_map_bio() returned %d\n", r);
>>>>>>> bb176f67
		}
	}
	blk_finish_plug(&plug);
}

static void assign_bit(bool value, long nr, unsigned long *addr)
{
	if (value)
		set_bit(nr, addr);
	else
		clear_bit(nr, addr);
}

/*
 * If we run out of usable paths, should we queue I/O or error it?
 */
static int queue_if_no_path(struct multipath *m, bool queue_if_no_path,
			    bool save_old_value)
{
	unsigned long flags;

	spin_lock_irqsave(&m->lock, flags);
	assign_bit((save_old_value && test_bit(MPATHF_QUEUE_IF_NO_PATH, &m->flags)) ||
		   (!save_old_value && queue_if_no_path),
		   MPATHF_SAVED_QUEUE_IF_NO_PATH, &m->flags);
	assign_bit(queue_if_no_path || dm_noflush_suspending(m->ti),
		   MPATHF_QUEUE_IF_NO_PATH, &m->flags);
	spin_unlock_irqrestore(&m->lock, flags);

	if (!queue_if_no_path) {
		dm_table_run_md_queue_async(m->ti->table);
		process_queued_io_list(m);
	}

	return 0;
}

/*
 * An event is triggered whenever a path is taken out of use.
 * Includes path failure and PG bypass.
 */
static void trigger_event(struct work_struct *work)
{
	struct multipath *m =
		container_of(work, struct multipath, trigger_event);

	dm_table_event(m->ti->table);
}

/*-----------------------------------------------------------------
 * Constructor/argument parsing:
 * <#multipath feature args> [<arg>]*
 * <#hw_handler args> [hw_handler [<arg>]*]
 * <#priority groups>
 * <initial priority group>
 *     [<selector> <#selector args> [<arg>]*
 *      <#paths> <#per-path selector args>
 *         [<path> [<arg>]* ]+ ]+
 *---------------------------------------------------------------*/
static int parse_path_selector(struct dm_arg_set *as, struct priority_group *pg,
			       struct dm_target *ti)
{
	int r;
	struct path_selector_type *pst;
	unsigned ps_argc;

	static const struct dm_arg _args[] = {
		{0, 1024, "invalid number of path selector args"},
	};

	pst = dm_get_path_selector(dm_shift_arg(as));
	if (!pst) {
		ti->error = "unknown path selector type";
		return -EINVAL;
	}

	r = dm_read_arg_group(_args, as, &ps_argc, &ti->error);
	if (r) {
		dm_put_path_selector(pst);
		return -EINVAL;
	}

	r = pst->create(&pg->ps, ps_argc, as->argv);
	if (r) {
		dm_put_path_selector(pst);
		ti->error = "path selector constructor failed";
		return r;
	}

	pg->ps.type = pst;
	dm_consume_args(as, ps_argc);

	return 0;
}

static struct pgpath *parse_path(struct dm_arg_set *as, struct path_selector *ps,
			       struct dm_target *ti)
{
	int r;
	struct pgpath *p;
	struct multipath *m = ti->private;
	struct request_queue *q = NULL;
	const char *attached_handler_name;

	/* we need at least a path arg */
	if (as->argc < 1) {
		ti->error = "no device given";
		return ERR_PTR(-EINVAL);
	}

	p = alloc_pgpath();
	if (!p)
		return ERR_PTR(-ENOMEM);

	r = dm_get_device(ti, dm_shift_arg(as), dm_table_get_mode(ti->table),
			  &p->path.dev);
	if (r) {
		ti->error = "error getting device";
		goto bad;
	}

	if (test_bit(MPATHF_RETAIN_ATTACHED_HW_HANDLER, &m->flags) || m->hw_handler_name)
		q = bdev_get_queue(p->path.dev->bdev);

	if (test_bit(MPATHF_RETAIN_ATTACHED_HW_HANDLER, &m->flags)) {
retain:
		attached_handler_name = scsi_dh_attached_handler_name(q, GFP_KERNEL);
		if (attached_handler_name) {
			/*
			 * Clear any hw_handler_params associated with a
			 * handler that isn't already attached.
			 */
			if (m->hw_handler_name && strcmp(attached_handler_name, m->hw_handler_name)) {
				kfree(m->hw_handler_params);
				m->hw_handler_params = NULL;
			}

			/*
			 * Reset hw_handler_name to match the attached handler
			 *
			 * NB. This modifies the table line to show the actual
			 * handler instead of the original table passed in.
			 */
			kfree(m->hw_handler_name);
			m->hw_handler_name = attached_handler_name;
		}
	}

	if (m->hw_handler_name) {
		r = scsi_dh_attach(q, m->hw_handler_name);
		if (r == -EBUSY) {
			char b[BDEVNAME_SIZE];

			printk(KERN_INFO "dm-mpath: retaining handler on device %s\n",
				bdevname(p->path.dev->bdev, b));
			goto retain;
		}
		if (r < 0) {
			ti->error = "error attaching hardware handler";
			dm_put_device(ti, p->path.dev);
			goto bad;
		}

		if (m->hw_handler_params) {
			r = scsi_dh_set_params(q, m->hw_handler_params);
			if (r < 0) {
				ti->error = "unable to set hardware "
							"handler parameters";
				dm_put_device(ti, p->path.dev);
				goto bad;
			}
		}
	}

	r = ps->type->add_path(ps, &p->path, as->argc, as->argv, &ti->error);
	if (r) {
		dm_put_device(ti, p->path.dev);
		goto bad;
	}

	return p;

 bad:
	free_pgpath(p);
	return ERR_PTR(r);
}

static struct priority_group *parse_priority_group(struct dm_arg_set *as,
						   struct multipath *m)
{
	static const struct dm_arg _args[] = {
		{1, 1024, "invalid number of paths"},
		{0, 1024, "invalid number of selector args"}
	};

	int r;
	unsigned i, nr_selector_args, nr_args;
	struct priority_group *pg;
	struct dm_target *ti = m->ti;

	if (as->argc < 2) {
		as->argc = 0;
		ti->error = "not enough priority group arguments";
		return ERR_PTR(-EINVAL);
	}

	pg = alloc_priority_group();
	if (!pg) {
		ti->error = "couldn't allocate priority group";
		return ERR_PTR(-ENOMEM);
	}
	pg->m = m;

	r = parse_path_selector(as, pg, ti);
	if (r)
		goto bad;

	/*
	 * read the paths
	 */
	r = dm_read_arg(_args, as, &pg->nr_pgpaths, &ti->error);
	if (r)
		goto bad;

	r = dm_read_arg(_args + 1, as, &nr_selector_args, &ti->error);
	if (r)
		goto bad;

	nr_args = 1 + nr_selector_args;
	for (i = 0; i < pg->nr_pgpaths; i++) {
		struct pgpath *pgpath;
		struct dm_arg_set path_args;

		if (as->argc < nr_args) {
			ti->error = "not enough path parameters";
			r = -EINVAL;
			goto bad;
		}

		path_args.argc = nr_args;
		path_args.argv = as->argv;

		pgpath = parse_path(&path_args, &pg->ps, ti);
		if (IS_ERR(pgpath)) {
			r = PTR_ERR(pgpath);
			goto bad;
		}

		pgpath->pg = pg;
		list_add_tail(&pgpath->list, &pg->pgpaths);
		dm_consume_args(as, nr_args);
	}

	return pg;

 bad:
	free_priority_group(pg, ti);
	return ERR_PTR(r);
}

static int parse_hw_handler(struct dm_arg_set *as, struct multipath *m)
{
	unsigned hw_argc;
	int ret;
	struct dm_target *ti = m->ti;

	static const struct dm_arg _args[] = {
		{0, 1024, "invalid number of hardware handler args"},
	};

	if (dm_read_arg_group(_args, as, &hw_argc, &ti->error))
		return -EINVAL;

	if (!hw_argc)
		return 0;

	if (m->queue_mode == DM_TYPE_BIO_BASED) {
		dm_consume_args(as, hw_argc);
		DMERR("bio-based multipath doesn't allow hardware handler args");
		return 0;
	}

	m->hw_handler_name = kstrdup(dm_shift_arg(as), GFP_KERNEL);
	if (!m->hw_handler_name)
		return -EINVAL;

	if (hw_argc > 1) {
		char *p;
		int i, j, len = 4;

		for (i = 0; i <= hw_argc - 2; i++)
			len += strlen(as->argv[i]) + 1;
		p = m->hw_handler_params = kzalloc(len, GFP_KERNEL);
		if (!p) {
			ti->error = "memory allocation failed";
			ret = -ENOMEM;
			goto fail;
		}
		j = sprintf(p, "%d", hw_argc - 1);
		for (i = 0, p+=j+1; i <= hw_argc - 2; i++, p+=j+1)
			j = sprintf(p, "%s", as->argv[i]);
	}
	dm_consume_args(as, hw_argc - 1);

	return 0;
fail:
	kfree(m->hw_handler_name);
	m->hw_handler_name = NULL;
	return ret;
}

static int parse_features(struct dm_arg_set *as, struct multipath *m)
{
	int r;
	unsigned argc;
	struct dm_target *ti = m->ti;
	const char *arg_name;

	static const struct dm_arg _args[] = {
		{0, 8, "invalid number of feature args"},
		{1, 50, "pg_init_retries must be between 1 and 50"},
		{0, 60000, "pg_init_delay_msecs must be between 0 and 60000"},
	};

	r = dm_read_arg_group(_args, as, &argc, &ti->error);
	if (r)
		return -EINVAL;

	if (!argc)
		return 0;

	do {
		arg_name = dm_shift_arg(as);
		argc--;

		if (!strcasecmp(arg_name, "queue_if_no_path")) {
			r = queue_if_no_path(m, true, false);
			continue;
		}

		if (!strcasecmp(arg_name, "retain_attached_hw_handler")) {
			set_bit(MPATHF_RETAIN_ATTACHED_HW_HANDLER, &m->flags);
			continue;
		}

		if (!strcasecmp(arg_name, "pg_init_retries") &&
		    (argc >= 1)) {
			r = dm_read_arg(_args + 1, as, &m->pg_init_retries, &ti->error);
			argc--;
			continue;
		}

		if (!strcasecmp(arg_name, "pg_init_delay_msecs") &&
		    (argc >= 1)) {
			r = dm_read_arg(_args + 2, as, &m->pg_init_delay_msecs, &ti->error);
			argc--;
			continue;
		}

		if (!strcasecmp(arg_name, "queue_mode") &&
		    (argc >= 1)) {
			const char *queue_mode_name = dm_shift_arg(as);

			if (!strcasecmp(queue_mode_name, "bio"))
				m->queue_mode = DM_TYPE_BIO_BASED;
			else if (!strcasecmp(queue_mode_name, "rq"))
				m->queue_mode = DM_TYPE_REQUEST_BASED;
			else if (!strcasecmp(queue_mode_name, "mq"))
				m->queue_mode = DM_TYPE_MQ_REQUEST_BASED;
			else {
				ti->error = "Unknown 'queue_mode' requested";
				r = -EINVAL;
			}
			argc--;
			continue;
		}

		ti->error = "Unrecognised multipath feature request";
		r = -EINVAL;
	} while (argc && !r);

	return r;
}

static int multipath_ctr(struct dm_target *ti, unsigned argc, char **argv)
{
	/* target arguments */
	static const struct dm_arg _args[] = {
		{0, 1024, "invalid number of priority groups"},
		{0, 1024, "invalid initial priority group number"},
	};

	int r;
	struct multipath *m;
	struct dm_arg_set as;
	unsigned pg_count = 0;
	unsigned next_pg_num;

	as.argc = argc;
	as.argv = argv;

	m = alloc_multipath(ti);
	if (!m) {
		ti->error = "can't allocate multipath";
		return -EINVAL;
	}

	r = parse_features(&as, m);
	if (r)
		goto bad;

	r = alloc_multipath_stage2(ti, m);
	if (r)
		goto bad;

	r = parse_hw_handler(&as, m);
	if (r)
		goto bad;

	r = dm_read_arg(_args, &as, &m->nr_priority_groups, &ti->error);
	if (r)
		goto bad;

	r = dm_read_arg(_args + 1, &as, &next_pg_num, &ti->error);
	if (r)
		goto bad;

	if ((!m->nr_priority_groups && next_pg_num) ||
	    (m->nr_priority_groups && !next_pg_num)) {
		ti->error = "invalid initial priority group";
		r = -EINVAL;
		goto bad;
	}

	/* parse the priority groups */
	while (as.argc) {
		struct priority_group *pg;
		unsigned nr_valid_paths = atomic_read(&m->nr_valid_paths);

		pg = parse_priority_group(&as, m);
		if (IS_ERR(pg)) {
			r = PTR_ERR(pg);
			goto bad;
		}

		nr_valid_paths += pg->nr_pgpaths;
		atomic_set(&m->nr_valid_paths, nr_valid_paths);

		list_add_tail(&pg->list, &m->priority_groups);
		pg_count++;
		pg->pg_num = pg_count;
		if (!--next_pg_num)
			m->next_pg = pg;
	}

	if (pg_count != m->nr_priority_groups) {
		ti->error = "priority group count mismatch";
		r = -EINVAL;
		goto bad;
	}

	ti->num_flush_bios = 1;
	ti->num_discard_bios = 1;
	ti->num_write_same_bios = 1;
	ti->num_write_zeroes_bios = 1;
	if (m->queue_mode == DM_TYPE_BIO_BASED)
		ti->per_io_data_size = multipath_per_bio_data_size();
	else
		ti->per_io_data_size = sizeof(struct dm_mpath_io);

	return 0;

 bad:
	free_multipath(m);
	return r;
}

static void multipath_wait_for_pg_init_completion(struct multipath *m)
{
	DEFINE_WAIT(wait);

	while (1) {
		prepare_to_wait(&m->pg_init_wait, &wait, TASK_UNINTERRUPTIBLE);

		if (!atomic_read(&m->pg_init_in_progress))
			break;

		io_schedule();
	}
	finish_wait(&m->pg_init_wait, &wait);
}

static void flush_multipath_work(struct multipath *m)
{
	set_bit(MPATHF_PG_INIT_DISABLED, &m->flags);
	smp_mb__after_atomic();

	flush_workqueue(kmpath_handlerd);
	multipath_wait_for_pg_init_completion(m);
	flush_workqueue(kmultipathd);
	flush_work(&m->trigger_event);

	clear_bit(MPATHF_PG_INIT_DISABLED, &m->flags);
	smp_mb__after_atomic();
}

static void multipath_dtr(struct dm_target *ti)
{
	struct multipath *m = ti->private;

	flush_multipath_work(m);
	free_multipath(m);
}

/*
 * Take a path out of use.
 */
static int fail_path(struct pgpath *pgpath)
{
	unsigned long flags;
	struct multipath *m = pgpath->pg->m;

	spin_lock_irqsave(&m->lock, flags);

	if (!pgpath->is_active)
		goto out;

	DMWARN("Failing path %s.", pgpath->path.dev->name);

	pgpath->pg->ps.type->fail_path(&pgpath->pg->ps, &pgpath->path);
	pgpath->is_active = false;
	pgpath->fail_count++;

	atomic_dec(&m->nr_valid_paths);

	if (pgpath == m->current_pgpath)
		m->current_pgpath = NULL;

	dm_path_uevent(DM_UEVENT_PATH_FAILED, m->ti,
		       pgpath->path.dev->name, atomic_read(&m->nr_valid_paths));

	schedule_work(&m->trigger_event);

out:
	spin_unlock_irqrestore(&m->lock, flags);

	return 0;
}

/*
 * Reinstate a previously-failed path
 */
static int reinstate_path(struct pgpath *pgpath)
{
	int r = 0, run_queue = 0;
	unsigned long flags;
	struct multipath *m = pgpath->pg->m;
	unsigned nr_valid_paths;

	spin_lock_irqsave(&m->lock, flags);

	if (pgpath->is_active)
		goto out;

	DMWARN("Reinstating path %s.", pgpath->path.dev->name);

	r = pgpath->pg->ps.type->reinstate_path(&pgpath->pg->ps, &pgpath->path);
	if (r)
		goto out;

	pgpath->is_active = true;

	nr_valid_paths = atomic_inc_return(&m->nr_valid_paths);
	if (nr_valid_paths == 1) {
		m->current_pgpath = NULL;
		run_queue = 1;
	} else if (m->hw_handler_name && (m->current_pg == pgpath->pg)) {
		if (queue_work(kmpath_handlerd, &pgpath->activate_path.work))
			atomic_inc(&m->pg_init_in_progress);
	}

	dm_path_uevent(DM_UEVENT_PATH_REINSTATED, m->ti,
		       pgpath->path.dev->name, nr_valid_paths);

	schedule_work(&m->trigger_event);

out:
	spin_unlock_irqrestore(&m->lock, flags);
	if (run_queue) {
		dm_table_run_md_queue_async(m->ti->table);
		process_queued_io_list(m);
	}

	return r;
}

/*
 * Fail or reinstate all paths that match the provided struct dm_dev.
 */
static int action_dev(struct multipath *m, struct dm_dev *dev,
		      action_fn action)
{
	int r = -EINVAL;
	struct pgpath *pgpath;
	struct priority_group *pg;

	list_for_each_entry(pg, &m->priority_groups, list) {
		list_for_each_entry(pgpath, &pg->pgpaths, list) {
			if (pgpath->path.dev == dev)
				r = action(pgpath);
		}
	}

	return r;
}

/*
 * Temporarily try to avoid having to use the specified PG
 */
static void bypass_pg(struct multipath *m, struct priority_group *pg,
		      bool bypassed)
{
	unsigned long flags;

	spin_lock_irqsave(&m->lock, flags);

	pg->bypassed = bypassed;
	m->current_pgpath = NULL;
	m->current_pg = NULL;

	spin_unlock_irqrestore(&m->lock, flags);

	schedule_work(&m->trigger_event);
}

/*
 * Switch to using the specified PG from the next I/O that gets mapped
 */
static int switch_pg_num(struct multipath *m, const char *pgstr)
{
	struct priority_group *pg;
	unsigned pgnum;
	unsigned long flags;
	char dummy;

	if (!pgstr || (sscanf(pgstr, "%u%c", &pgnum, &dummy) != 1) || !pgnum ||
	    !m->nr_priority_groups || (pgnum > m->nr_priority_groups)) {
		DMWARN("invalid PG number supplied to switch_pg_num");
		return -EINVAL;
	}

	spin_lock_irqsave(&m->lock, flags);
	list_for_each_entry(pg, &m->priority_groups, list) {
		pg->bypassed = false;
		if (--pgnum)
			continue;

		m->current_pgpath = NULL;
		m->current_pg = NULL;
		m->next_pg = pg;
	}
	spin_unlock_irqrestore(&m->lock, flags);

	schedule_work(&m->trigger_event);
	return 0;
}

/*
 * Set/clear bypassed status of a PG.
 * PGs are numbered upwards from 1 in the order they were declared.
 */
static int bypass_pg_num(struct multipath *m, const char *pgstr, bool bypassed)
{
	struct priority_group *pg;
	unsigned pgnum;
	char dummy;

	if (!pgstr || (sscanf(pgstr, "%u%c", &pgnum, &dummy) != 1) || !pgnum ||
	    !m->nr_priority_groups || (pgnum > m->nr_priority_groups)) {
		DMWARN("invalid PG number supplied to bypass_pg");
		return -EINVAL;
	}

	list_for_each_entry(pg, &m->priority_groups, list) {
		if (!--pgnum)
			break;
	}

	bypass_pg(m, pg, bypassed);
	return 0;
}

/*
 * Should we retry pg_init immediately?
 */
static bool pg_init_limit_reached(struct multipath *m, struct pgpath *pgpath)
{
	unsigned long flags;
	bool limit_reached = false;

	spin_lock_irqsave(&m->lock, flags);

	if (atomic_read(&m->pg_init_count) <= m->pg_init_retries &&
	    !test_bit(MPATHF_PG_INIT_DISABLED, &m->flags))
		set_bit(MPATHF_PG_INIT_REQUIRED, &m->flags);
	else
		limit_reached = true;

	spin_unlock_irqrestore(&m->lock, flags);

	return limit_reached;
}

static void pg_init_done(void *data, int errors)
{
	struct pgpath *pgpath = data;
	struct priority_group *pg = pgpath->pg;
	struct multipath *m = pg->m;
	unsigned long flags;
	bool delay_retry = false;

	/* device or driver problems */
	switch (errors) {
	case SCSI_DH_OK:
		break;
	case SCSI_DH_NOSYS:
		if (!m->hw_handler_name) {
			errors = 0;
			break;
		}
		DMERR("Could not failover the device: Handler scsi_dh_%s "
		      "Error %d.", m->hw_handler_name, errors);
		/*
		 * Fail path for now, so we do not ping pong
		 */
		fail_path(pgpath);
		break;
	case SCSI_DH_DEV_TEMP_BUSY:
		/*
		 * Probably doing something like FW upgrade on the
		 * controller so try the other pg.
		 */
		bypass_pg(m, pg, true);
		break;
	case SCSI_DH_RETRY:
		/* Wait before retrying. */
		delay_retry = 1;
		/* fall through */
	case SCSI_DH_IMM_RETRY:
	case SCSI_DH_RES_TEMP_UNAVAIL:
		if (pg_init_limit_reached(m, pgpath))
			fail_path(pgpath);
		errors = 0;
		break;
	case SCSI_DH_DEV_OFFLINED:
	default:
		/*
		 * We probably do not want to fail the path for a device
		 * error, but this is what the old dm did. In future
		 * patches we can do more advanced handling.
		 */
		fail_path(pgpath);
	}

	spin_lock_irqsave(&m->lock, flags);
	if (errors) {
		if (pgpath == m->current_pgpath) {
			DMERR("Could not failover device. Error %d.", errors);
			m->current_pgpath = NULL;
			m->current_pg = NULL;
		}
	} else if (!test_bit(MPATHF_PG_INIT_REQUIRED, &m->flags))
		pg->bypassed = false;

	if (atomic_dec_return(&m->pg_init_in_progress) > 0)
		/* Activations of other paths are still on going */
		goto out;

	if (test_bit(MPATHF_PG_INIT_REQUIRED, &m->flags)) {
		if (delay_retry)
			set_bit(MPATHF_PG_INIT_DELAY_RETRY, &m->flags);
		else
			clear_bit(MPATHF_PG_INIT_DELAY_RETRY, &m->flags);

		if (__pg_init_all_paths(m))
			goto out;
	}
	clear_bit(MPATHF_QUEUE_IO, &m->flags);

	process_queued_io_list(m);

	/*
	 * Wake up any thread waiting to suspend.
	 */
	wake_up(&m->pg_init_wait);

out:
	spin_unlock_irqrestore(&m->lock, flags);
}

static void activate_or_offline_path(struct pgpath *pgpath)
{
	struct request_queue *q = bdev_get_queue(pgpath->path.dev->bdev);

	if (pgpath->is_active && !blk_queue_dying(q))
		scsi_dh_activate(q, pg_init_done, pgpath);
	else
		pg_init_done(pgpath, SCSI_DH_DEV_OFFLINED);
}

static void activate_path_work(struct work_struct *work)
{
	struct pgpath *pgpath =
		container_of(work, struct pgpath, activate_path.work);

	activate_or_offline_path(pgpath);
}

static int noretry_error(blk_status_t error)
{
	switch (error) {
	case BLK_STS_NOTSUPP:
	case BLK_STS_NOSPC:
	case BLK_STS_TARGET:
	case BLK_STS_NEXUS:
	case BLK_STS_MEDIUM:
		return 1;
	}

	/* Anything else could be a path failure, so should be retried */
	return 0;
}

static int multipath_end_io(struct dm_target *ti, struct request *clone,
			    blk_status_t error, union map_info *map_context)
{
	struct dm_mpath_io *mpio = get_mpio(map_context);
	struct pgpath *pgpath = mpio->pgpath;
	int r = DM_ENDIO_DONE;

	/*
	 * We don't queue any clone request inside the multipath target
	 * during end I/O handling, since those clone requests don't have
	 * bio clones.  If we queue them inside the multipath target,
	 * we need to make bio clones, that requires memory allocation.
	 * (See drivers/md/dm-rq.c:end_clone_bio() about why the clone requests
	 *  don't have bio clones.)
	 * Instead of queueing the clone request here, we queue the original
	 * request into dm core, which will remake a clone request and
	 * clone bios for it and resubmit it later.
	 */
	if (error && !noretry_error(error)) {
		struct multipath *m = ti->private;

		r = DM_ENDIO_REQUEUE;

		if (pgpath)
			fail_path(pgpath);

		if (atomic_read(&m->nr_valid_paths) == 0 &&
		    !test_bit(MPATHF_QUEUE_IF_NO_PATH, &m->flags)) {
			if (error == BLK_STS_IOERR)
				dm_report_EIO(m);
			/* complete with the original error */
			r = DM_ENDIO_DONE;
		}
	}

	if (pgpath) {
		struct path_selector *ps = &pgpath->pg->ps;

		if (ps->type->end_io)
			ps->type->end_io(ps, &pgpath->path, mpio->nr_bytes);
	}

	return r;
}

static int multipath_end_io_bio(struct dm_target *ti, struct bio *clone,
		blk_status_t *error)
{
	struct multipath *m = ti->private;
	struct dm_mpath_io *mpio = get_mpio_from_bio(clone);
	struct pgpath *pgpath = mpio->pgpath;
	unsigned long flags;
	int r = DM_ENDIO_DONE;

	if (!*error || noretry_error(*error))
		goto done;

	if (pgpath)
		fail_path(pgpath);

	if (atomic_read(&m->nr_valid_paths) == 0 &&
	    !test_bit(MPATHF_QUEUE_IF_NO_PATH, &m->flags)) {
		dm_report_EIO(m);
		*error = BLK_STS_IOERR;
		goto done;
	}

	/* Queue for the daemon to resubmit */
	dm_bio_restore(get_bio_details_from_bio(clone), clone);

	spin_lock_irqsave(&m->lock, flags);
	bio_list_add(&m->queued_bios, clone);
	spin_unlock_irqrestore(&m->lock, flags);
	if (!test_bit(MPATHF_QUEUE_IO, &m->flags))
		queue_work(kmultipathd, &m->process_queued_bios);

	r = DM_ENDIO_INCOMPLETE;
done:
	if (pgpath) {
		struct path_selector *ps = &pgpath->pg->ps;

		if (ps->type->end_io)
			ps->type->end_io(ps, &pgpath->path, mpio->nr_bytes);
	}

	return r;
}

/*
 * Suspend can't complete until all the I/O is processed so if
 * the last path fails we must error any remaining I/O.
 * Note that if the freeze_bdev fails while suspending, the
 * queue_if_no_path state is lost - userspace should reset it.
 */
static void multipath_presuspend(struct dm_target *ti)
{
	struct multipath *m = ti->private;

	queue_if_no_path(m, false, true);
}

static void multipath_postsuspend(struct dm_target *ti)
{
	struct multipath *m = ti->private;

	mutex_lock(&m->work_mutex);
	flush_multipath_work(m);
	mutex_unlock(&m->work_mutex);
}

/*
 * Restore the queue_if_no_path setting.
 */
static void multipath_resume(struct dm_target *ti)
{
	struct multipath *m = ti->private;
	unsigned long flags;

	spin_lock_irqsave(&m->lock, flags);
	assign_bit(test_bit(MPATHF_SAVED_QUEUE_IF_NO_PATH, &m->flags),
		   MPATHF_QUEUE_IF_NO_PATH, &m->flags);
	spin_unlock_irqrestore(&m->lock, flags);
}

/*
 * Info output has the following format:
 * num_multipath_feature_args [multipath_feature_args]*
 * num_handler_status_args [handler_status_args]*
 * num_groups init_group_number
 *            [A|D|E num_ps_status_args [ps_status_args]*
 *             num_paths num_selector_args
 *             [path_dev A|F fail_count [selector_args]* ]+ ]+
 *
 * Table output has the following format (identical to the constructor string):
 * num_feature_args [features_args]*
 * num_handler_args hw_handler [hw_handler_args]*
 * num_groups init_group_number
 *     [priority selector-name num_ps_args [ps_args]*
 *      num_paths num_selector_args [path_dev [selector_args]* ]+ ]+
 */
static void multipath_status(struct dm_target *ti, status_type_t type,
			     unsigned status_flags, char *result, unsigned maxlen)
{
	int sz = 0;
	unsigned long flags;
	struct multipath *m = ti->private;
	struct priority_group *pg;
	struct pgpath *p;
	unsigned pg_num;
	char state;

	spin_lock_irqsave(&m->lock, flags);

	/* Features */
	if (type == STATUSTYPE_INFO)
		DMEMIT("2 %u %u ", test_bit(MPATHF_QUEUE_IO, &m->flags),
		       atomic_read(&m->pg_init_count));
	else {
		DMEMIT("%u ", test_bit(MPATHF_QUEUE_IF_NO_PATH, &m->flags) +
			      (m->pg_init_retries > 0) * 2 +
			      (m->pg_init_delay_msecs != DM_PG_INIT_DELAY_DEFAULT) * 2 +
			      test_bit(MPATHF_RETAIN_ATTACHED_HW_HANDLER, &m->flags) +
			      (m->queue_mode != DM_TYPE_REQUEST_BASED) * 2);

		if (test_bit(MPATHF_QUEUE_IF_NO_PATH, &m->flags))
			DMEMIT("queue_if_no_path ");
		if (m->pg_init_retries)
			DMEMIT("pg_init_retries %u ", m->pg_init_retries);
		if (m->pg_init_delay_msecs != DM_PG_INIT_DELAY_DEFAULT)
			DMEMIT("pg_init_delay_msecs %u ", m->pg_init_delay_msecs);
		if (test_bit(MPATHF_RETAIN_ATTACHED_HW_HANDLER, &m->flags))
			DMEMIT("retain_attached_hw_handler ");
		if (m->queue_mode != DM_TYPE_REQUEST_BASED) {
			switch(m->queue_mode) {
			case DM_TYPE_BIO_BASED:
				DMEMIT("queue_mode bio ");
				break;
			case DM_TYPE_MQ_REQUEST_BASED:
				DMEMIT("queue_mode mq ");
				break;
			default:
				WARN_ON_ONCE(true);
				break;
			}
		}
	}

	if (!m->hw_handler_name || type == STATUSTYPE_INFO)
		DMEMIT("0 ");
	else
		DMEMIT("1 %s ", m->hw_handler_name);

	DMEMIT("%u ", m->nr_priority_groups);

	if (m->next_pg)
		pg_num = m->next_pg->pg_num;
	else if (m->current_pg)
		pg_num = m->current_pg->pg_num;
	else
		pg_num = (m->nr_priority_groups ? 1 : 0);

	DMEMIT("%u ", pg_num);

	switch (type) {
	case STATUSTYPE_INFO:
		list_for_each_entry(pg, &m->priority_groups, list) {
			if (pg->bypassed)
				state = 'D';	/* Disabled */
			else if (pg == m->current_pg)
				state = 'A';	/* Currently Active */
			else
				state = 'E';	/* Enabled */

			DMEMIT("%c ", state);

			if (pg->ps.type->status)
				sz += pg->ps.type->status(&pg->ps, NULL, type,
							  result + sz,
							  maxlen - sz);
			else
				DMEMIT("0 ");

			DMEMIT("%u %u ", pg->nr_pgpaths,
			       pg->ps.type->info_args);

			list_for_each_entry(p, &pg->pgpaths, list) {
				DMEMIT("%s %s %u ", p->path.dev->name,
				       p->is_active ? "A" : "F",
				       p->fail_count);
				if (pg->ps.type->status)
					sz += pg->ps.type->status(&pg->ps,
					      &p->path, type, result + sz,
					      maxlen - sz);
			}
		}
		break;

	case STATUSTYPE_TABLE:
		list_for_each_entry(pg, &m->priority_groups, list) {
			DMEMIT("%s ", pg->ps.type->name);

			if (pg->ps.type->status)
				sz += pg->ps.type->status(&pg->ps, NULL, type,
							  result + sz,
							  maxlen - sz);
			else
				DMEMIT("0 ");

			DMEMIT("%u %u ", pg->nr_pgpaths,
			       pg->ps.type->table_args);

			list_for_each_entry(p, &pg->pgpaths, list) {
				DMEMIT("%s ", p->path.dev->name);
				if (pg->ps.type->status)
					sz += pg->ps.type->status(&pg->ps,
					      &p->path, type, result + sz,
					      maxlen - sz);
			}
		}
		break;
	}

	spin_unlock_irqrestore(&m->lock, flags);
}

static int multipath_message(struct dm_target *ti, unsigned argc, char **argv)
{
	int r = -EINVAL;
	struct dm_dev *dev;
	struct multipath *m = ti->private;
	action_fn action;

	mutex_lock(&m->work_mutex);

	if (dm_suspended(ti)) {
		r = -EBUSY;
		goto out;
	}

	if (argc == 1) {
		if (!strcasecmp(argv[0], "queue_if_no_path")) {
			r = queue_if_no_path(m, true, false);
			goto out;
		} else if (!strcasecmp(argv[0], "fail_if_no_path")) {
			r = queue_if_no_path(m, false, false);
			goto out;
		}
	}

	if (argc != 2) {
		DMWARN("Invalid multipath message arguments. Expected 2 arguments, got %d.", argc);
		goto out;
	}

	if (!strcasecmp(argv[0], "disable_group")) {
		r = bypass_pg_num(m, argv[1], true);
		goto out;
	} else if (!strcasecmp(argv[0], "enable_group")) {
		r = bypass_pg_num(m, argv[1], false);
		goto out;
	} else if (!strcasecmp(argv[0], "switch_group")) {
		r = switch_pg_num(m, argv[1]);
		goto out;
	} else if (!strcasecmp(argv[0], "reinstate_path"))
		action = reinstate_path;
	else if (!strcasecmp(argv[0], "fail_path"))
		action = fail_path;
	else {
		DMWARN("Unrecognised multipath message received: %s", argv[0]);
		goto out;
	}

	r = dm_get_device(ti, argv[1], dm_table_get_mode(ti->table), &dev);
	if (r) {
		DMWARN("message: error getting device %s",
		       argv[1]);
		goto out;
	}

	r = action_dev(m, dev, action);

	dm_put_device(ti, dev);

out:
	mutex_unlock(&m->work_mutex);
	return r;
}

static int multipath_prepare_ioctl(struct dm_target *ti,
		struct block_device **bdev, fmode_t *mode)
{
	struct multipath *m = ti->private;
	struct pgpath *current_pgpath;
	int r;

	current_pgpath = lockless_dereference(m->current_pgpath);
	if (!current_pgpath)
		current_pgpath = choose_pgpath(m, 0);

	if (current_pgpath) {
		if (!test_bit(MPATHF_QUEUE_IO, &m->flags)) {
			*bdev = current_pgpath->path.dev->bdev;
			*mode = current_pgpath->path.dev->mode;
			r = 0;
		} else {
			/* pg_init has not started or completed */
			r = -ENOTCONN;
		}
	} else {
		/* No path is available */
		if (test_bit(MPATHF_QUEUE_IF_NO_PATH, &m->flags))
			r = -ENOTCONN;
		else
			r = -EIO;
	}

	if (r == -ENOTCONN) {
		if (!lockless_dereference(m->current_pg)) {
			/* Path status changed, redo selection */
			(void) choose_pgpath(m, 0);
		}
		if (test_bit(MPATHF_PG_INIT_REQUIRED, &m->flags))
			pg_init_all_paths(m);
		dm_table_run_md_queue_async(m->ti->table);
		process_queued_io_list(m);
	}

	/*
	 * Only pass ioctls through if the device sizes match exactly.
	 */
	if (!r && ti->len != i_size_read((*bdev)->bd_inode) >> SECTOR_SHIFT)
		return 1;
	return r;
}

static int multipath_iterate_devices(struct dm_target *ti,
				     iterate_devices_callout_fn fn, void *data)
{
	struct multipath *m = ti->private;
	struct priority_group *pg;
	struct pgpath *p;
	int ret = 0;

	list_for_each_entry(pg, &m->priority_groups, list) {
		list_for_each_entry(p, &pg->pgpaths, list) {
			ret = fn(ti, p->path.dev, ti->begin, ti->len, data);
			if (ret)
				goto out;
		}
	}

out:
	return ret;
}

static int pgpath_busy(struct pgpath *pgpath)
{
	struct request_queue *q = bdev_get_queue(pgpath->path.dev->bdev);

	return blk_lld_busy(q);
}

/*
 * We return "busy", only when we can map I/Os but underlying devices
 * are busy (so even if we map I/Os now, the I/Os will wait on
 * the underlying queue).
 * In other words, if we want to kill I/Os or queue them inside us
 * due to map unavailability, we don't return "busy".  Otherwise,
 * dm core won't give us the I/Os and we can't do what we want.
 */
static int multipath_busy(struct dm_target *ti)
{
	bool busy = false, has_active = false;
	struct multipath *m = ti->private;
	struct priority_group *pg, *next_pg;
	struct pgpath *pgpath;

	/* pg_init in progress */
	if (atomic_read(&m->pg_init_in_progress))
		return true;

	/* no paths available, for blk-mq: rely on IO mapping to delay requeue */
	if (!atomic_read(&m->nr_valid_paths) && test_bit(MPATHF_QUEUE_IF_NO_PATH, &m->flags))
		return (m->queue_mode != DM_TYPE_MQ_REQUEST_BASED);

	/* Guess which priority_group will be used at next mapping time */
	pg = lockless_dereference(m->current_pg);
	next_pg = lockless_dereference(m->next_pg);
	if (unlikely(!lockless_dereference(m->current_pgpath) && next_pg))
		pg = next_pg;

	if (!pg) {
		/*
		 * We don't know which pg will be used at next mapping time.
		 * We don't call choose_pgpath() here to avoid to trigger
		 * pg_init just by busy checking.
		 * So we don't know whether underlying devices we will be using
		 * at next mapping time are busy or not. Just try mapping.
		 */
		return busy;
	}

	/*
	 * If there is one non-busy active path at least, the path selector
	 * will be able to select it. So we consider such a pg as not busy.
	 */
	busy = true;
	list_for_each_entry(pgpath, &pg->pgpaths, list) {
		if (pgpath->is_active) {
			has_active = true;
			if (!pgpath_busy(pgpath)) {
				busy = false;
				break;
			}
		}
	}

	if (!has_active) {
		/*
		 * No active path in this pg, so this pg won't be used and
		 * the current_pg will be changed at next mapping time.
		 * We need to try mapping to determine it.
		 */
		busy = false;
	}

	return busy;
}

/*-----------------------------------------------------------------
 * Module setup
 *---------------------------------------------------------------*/
static struct target_type multipath_target = {
	.name = "multipath",
	.version = {1, 12, 0},
	.features = DM_TARGET_SINGLETON | DM_TARGET_IMMUTABLE,
	.module = THIS_MODULE,
	.ctr = multipath_ctr,
	.dtr = multipath_dtr,
	.clone_and_map_rq = multipath_clone_and_map,
	.release_clone_rq = multipath_release_clone,
	.rq_end_io = multipath_end_io,
	.map = multipath_map_bio,
	.end_io = multipath_end_io_bio,
	.presuspend = multipath_presuspend,
	.postsuspend = multipath_postsuspend,
	.resume = multipath_resume,
	.status = multipath_status,
	.message = multipath_message,
	.prepare_ioctl = multipath_prepare_ioctl,
	.iterate_devices = multipath_iterate_devices,
	.busy = multipath_busy,
};

static int __init dm_multipath_init(void)
{
	int r;

	r = dm_register_target(&multipath_target);
	if (r < 0) {
		DMERR("request-based register failed %d", r);
		r = -EINVAL;
		goto bad_register_target;
	}

	kmultipathd = alloc_workqueue("kmpathd", WQ_MEM_RECLAIM, 0);
	if (!kmultipathd) {
		DMERR("failed to create workqueue kmpathd");
		r = -ENOMEM;
		goto bad_alloc_kmultipathd;
	}

	/*
	 * A separate workqueue is used to handle the device handlers
	 * to avoid overloading existing workqueue. Overloading the
	 * old workqueue would also create a bottleneck in the
	 * path of the storage hardware device activation.
	 */
	kmpath_handlerd = alloc_ordered_workqueue("kmpath_handlerd",
						  WQ_MEM_RECLAIM);
	if (!kmpath_handlerd) {
		DMERR("failed to create workqueue kmpath_handlerd");
		r = -ENOMEM;
		goto bad_alloc_kmpath_handlerd;
	}

	return 0;

bad_alloc_kmpath_handlerd:
	destroy_workqueue(kmultipathd);
bad_alloc_kmultipathd:
	dm_unregister_target(&multipath_target);
bad_register_target:
	return r;
}

static void __exit dm_multipath_exit(void)
{
	destroy_workqueue(kmpath_handlerd);
	destroy_workqueue(kmultipathd);

	dm_unregister_target(&multipath_target);
}

module_init(dm_multipath_init);
module_exit(dm_multipath_exit);

MODULE_DESCRIPTION(DM_NAME " multipath target");
MODULE_AUTHOR("Sistina Software <dm-devel@redhat.com>");
MODULE_LICENSE("GPL");<|MERGE_RESOLUTION|>--- conflicted
+++ resolved
@@ -565,11 +565,7 @@
 	mpio->nr_bytes = nr_bytes;
 
 	bio->bi_status = 0;
-<<<<<<< HEAD
-	bio->bi_bdev = pgpath->path.dev->bdev;
-=======
 	bio_set_dev(bio, pgpath->path.dev->bdev);
->>>>>>> bb176f67
 	bio->bi_opf |= REQ_FAILFAST_TRANSPORT;
 
 	if (pgpath->pg->ps.type->start_io)
@@ -636,13 +632,10 @@
 		case DM_MAPIO_REMAPPED:
 			generic_make_request(bio);
 			break;
-<<<<<<< HEAD
-=======
 		case 0:
 			break;
 		default:
 			WARN_ONCE(true, "__multipath_map_bio() returned %d\n", r);
->>>>>>> bb176f67
 		}
 	}
 	blk_finish_plug(&plug);
