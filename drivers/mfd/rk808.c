--- conflicted
+++ resolved
@@ -729,11 +729,7 @@
 	return 0;
 }
 
-<<<<<<< HEAD
-static int rk8xx_suspend(struct device *dev)
-=======
 static int __maybe_unused rk8xx_suspend(struct device *dev)
->>>>>>> bb831786
 {
 	struct rk808 *rk808 = i2c_get_clientdata(rk808_i2c_client);
 	int ret = 0;
@@ -753,11 +749,7 @@
 	return ret;
 }
 
-<<<<<<< HEAD
-static int rk8xx_resume(struct device *dev)
-=======
 static int __maybe_unused rk8xx_resume(struct device *dev)
->>>>>>> bb831786
 {
 	struct rk808 *rk808 = i2c_get_clientdata(rk808_i2c_client);
 	int ret = 0;
@@ -776,11 +768,7 @@
 
 	return ret;
 }
-<<<<<<< HEAD
-SIMPLE_DEV_PM_OPS(rk8xx_pm_ops, rk8xx_suspend, rk8xx_resume);
-=======
 static SIMPLE_DEV_PM_OPS(rk8xx_pm_ops, rk8xx_suspend, rk8xx_resume);
->>>>>>> bb831786
 
 static struct i2c_driver rk808_i2c_driver = {
 	.driver = {
