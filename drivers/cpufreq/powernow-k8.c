--- conflicted
+++ resolved
@@ -1212,11 +1212,7 @@
 	.exit		= powernowk8_cpu_exit,
 	.get		= powernowk8_get,
 	.name		= "powernow-k8",
-<<<<<<< HEAD
-	.attr		= powernow_k8_attr,
-=======
 	.attr		= cpufreq_generic_attr,
->>>>>>> d8ec26d7
 };
 
 static void __request_acpi_cpufreq(void)
