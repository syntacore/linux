/*
 *	PCI Bus Services, see include/linux/pci.h for further explanation.
 *
 *	Copyright 1993 -- 1997 Drew Eckhardt, Frederic Potter,
 *	David Mosberger-Tang
 *
 *	Copyright 1997 -- 2000 Martin Mares <mj@ucw.cz>
 */

#include <linux/kernel.h>
#include <linux/delay.h>
#include <linux/init.h>
#include <linux/pci.h>
#include <linux/pm.h>
#include <linux/slab.h>
#include <linux/module.h>
#include <linux/spinlock.h>
#include <linux/string.h>
#include <linux/log2.h>
#include <linux/pci-aspm.h>
#include <linux/pm_wakeup.h>
#include <linux/interrupt.h>
#include <linux/device.h>
#include <linux/pm_runtime.h>
#include <linux/pci_hotplug.h>
#include <asm-generic/pci-bridge.h>
#include <asm/setup.h>
#include "pci.h"

const char *pci_power_names[] = {
	"error", "D0", "D1", "D2", "D3hot", "D3cold", "unknown",
};
EXPORT_SYMBOL_GPL(pci_power_names);

int isa_dma_bridge_buggy;
EXPORT_SYMBOL(isa_dma_bridge_buggy);

int pci_pci_problems;
EXPORT_SYMBOL(pci_pci_problems);

unsigned int pci_pm_d3_delay;

static void pci_pme_list_scan(struct work_struct *work);

static LIST_HEAD(pci_pme_list);
static DEFINE_MUTEX(pci_pme_list_mutex);
static DECLARE_DELAYED_WORK(pci_pme_work, pci_pme_list_scan);

struct pci_pme_device {
	struct list_head list;
	struct pci_dev *dev;
};

#define PME_TIMEOUT 1000 /* How long between PME checks */

static void pci_dev_d3_sleep(struct pci_dev *dev)
{
	unsigned int delay = dev->d3_delay;

	if (delay < pci_pm_d3_delay)
		delay = pci_pm_d3_delay;

	msleep(delay);
}

#ifdef CONFIG_PCI_DOMAINS
int pci_domains_supported = 1;
#endif

#define DEFAULT_CARDBUS_IO_SIZE		(256)
#define DEFAULT_CARDBUS_MEM_SIZE	(64*1024*1024)
/* pci=cbmemsize=nnM,cbiosize=nn can override this */
unsigned long pci_cardbus_io_size = DEFAULT_CARDBUS_IO_SIZE;
unsigned long pci_cardbus_mem_size = DEFAULT_CARDBUS_MEM_SIZE;

#define DEFAULT_HOTPLUG_IO_SIZE		(256)
#define DEFAULT_HOTPLUG_MEM_SIZE	(2*1024*1024)
/* pci=hpmemsize=nnM,hpiosize=nn can override this */
unsigned long pci_hotplug_io_size  = DEFAULT_HOTPLUG_IO_SIZE;
unsigned long pci_hotplug_mem_size = DEFAULT_HOTPLUG_MEM_SIZE;

enum pcie_bus_config_types pcie_bus_config = PCIE_BUS_TUNE_OFF;

/*
 * The default CLS is used if arch didn't set CLS explicitly and not
 * all pci devices agree on the same value.  Arch can override either
 * the dfl or actual value as it sees fit.  Don't forget this is
 * measured in 32-bit words, not bytes.
 */
u8 pci_dfl_cache_line_size = L1_CACHE_BYTES >> 2;
u8 pci_cache_line_size;

/*
 * If we set up a device for bus mastering, we need to check the latency
 * timer as certain BIOSes forget to set it properly.
 */
unsigned int pcibios_max_latency = 255;

/* If set, the PCIe ARI capability will not be used. */
static bool pcie_ari_disabled;

/**
 * pci_bus_max_busnr - returns maximum PCI bus number of given bus' children
 * @bus: pointer to PCI bus structure to search
 *
 * Given a PCI bus, returns the highest PCI bus number present in the set
 * including the given PCI bus and its list of child PCI buses.
 */
unsigned char pci_bus_max_busnr(struct pci_bus* bus)
{
	struct list_head *tmp;
	unsigned char max, n;

	max = bus->busn_res.end;
	list_for_each(tmp, &bus->children) {
		n = pci_bus_max_busnr(pci_bus_b(tmp));
		if(n > max)
			max = n;
	}
	return max;
}
EXPORT_SYMBOL_GPL(pci_bus_max_busnr);

#ifdef CONFIG_HAS_IOMEM
void __iomem *pci_ioremap_bar(struct pci_dev *pdev, int bar)
{
	/*
	 * Make sure the BAR is actually a memory resource, not an IO resource
	 */
	if (!(pci_resource_flags(pdev, bar) & IORESOURCE_MEM)) {
		WARN_ON(1);
		return NULL;
	}
	return ioremap_nocache(pci_resource_start(pdev, bar),
				     pci_resource_len(pdev, bar));
}
EXPORT_SYMBOL_GPL(pci_ioremap_bar);
#endif

#define PCI_FIND_CAP_TTL	48

static int __pci_find_next_cap_ttl(struct pci_bus *bus, unsigned int devfn,
				   u8 pos, int cap, int *ttl)
{
	u8 id;

	while ((*ttl)--) {
		pci_bus_read_config_byte(bus, devfn, pos, &pos);
		if (pos < 0x40)
			break;
		pos &= ~3;
		pci_bus_read_config_byte(bus, devfn, pos + PCI_CAP_LIST_ID,
					 &id);
		if (id == 0xff)
			break;
		if (id == cap)
			return pos;
		pos += PCI_CAP_LIST_NEXT;
	}
	return 0;
}

static int __pci_find_next_cap(struct pci_bus *bus, unsigned int devfn,
			       u8 pos, int cap)
{
	int ttl = PCI_FIND_CAP_TTL;

	return __pci_find_next_cap_ttl(bus, devfn, pos, cap, &ttl);
}

int pci_find_next_capability(struct pci_dev *dev, u8 pos, int cap)
{
	return __pci_find_next_cap(dev->bus, dev->devfn,
				   pos + PCI_CAP_LIST_NEXT, cap);
}
EXPORT_SYMBOL_GPL(pci_find_next_capability);

static int __pci_bus_find_cap_start(struct pci_bus *bus,
				    unsigned int devfn, u8 hdr_type)
{
	u16 status;

	pci_bus_read_config_word(bus, devfn, PCI_STATUS, &status);
	if (!(status & PCI_STATUS_CAP_LIST))
		return 0;

	switch (hdr_type) {
	case PCI_HEADER_TYPE_NORMAL:
	case PCI_HEADER_TYPE_BRIDGE:
		return PCI_CAPABILITY_LIST;
	case PCI_HEADER_TYPE_CARDBUS:
		return PCI_CB_CAPABILITY_LIST;
	default:
		return 0;
	}

	return 0;
}

/**
 * pci_find_capability - query for devices' capabilities
 * @dev: PCI device to query
 * @cap: capability code
 *
 * Tell if a device supports a given PCI capability.
 * Returns the address of the requested capability structure within the
 * device's PCI configuration space or 0 in case the device does not
 * support it.  Possible values for @cap:
 *
 *  %PCI_CAP_ID_PM           Power Management
 *  %PCI_CAP_ID_AGP          Accelerated Graphics Port
 *  %PCI_CAP_ID_VPD          Vital Product Data
 *  %PCI_CAP_ID_SLOTID       Slot Identification
 *  %PCI_CAP_ID_MSI          Message Signalled Interrupts
 *  %PCI_CAP_ID_CHSWP        CompactPCI HotSwap
 *  %PCI_CAP_ID_PCIX         PCI-X
 *  %PCI_CAP_ID_EXP          PCI Express
 */
int pci_find_capability(struct pci_dev *dev, int cap)
{
	int pos;

	pos = __pci_bus_find_cap_start(dev->bus, dev->devfn, dev->hdr_type);
	if (pos)
		pos = __pci_find_next_cap(dev->bus, dev->devfn, pos, cap);

	return pos;
}

/**
 * pci_bus_find_capability - query for devices' capabilities
 * @bus:   the PCI bus to query
 * @devfn: PCI device to query
 * @cap:   capability code
 *
 * Like pci_find_capability() but works for pci devices that do not have a
 * pci_dev structure set up yet.
 *
 * Returns the address of the requested capability structure within the
 * device's PCI configuration space or 0 in case the device does not
 * support it.
 */
int pci_bus_find_capability(struct pci_bus *bus, unsigned int devfn, int cap)
{
	int pos;
	u8 hdr_type;

	pci_bus_read_config_byte(bus, devfn, PCI_HEADER_TYPE, &hdr_type);

	pos = __pci_bus_find_cap_start(bus, devfn, hdr_type & 0x7f);
	if (pos)
		pos = __pci_find_next_cap(bus, devfn, pos, cap);

	return pos;
}

/**
 * pci_find_next_ext_capability - Find an extended capability
 * @dev: PCI device to query
 * @start: address at which to start looking (0 to start at beginning of list)
 * @cap: capability code
 *
 * Returns the address of the next matching extended capability structure
 * within the device's PCI configuration space or 0 if the device does
 * not support it.  Some capabilities can occur several times, e.g., the
 * vendor-specific capability, and this provides a way to find them all.
 */
int pci_find_next_ext_capability(struct pci_dev *dev, int start, int cap)
{
	u32 header;
	int ttl;
	int pos = PCI_CFG_SPACE_SIZE;

	/* minimum 8 bytes per capability */
	ttl = (PCI_CFG_SPACE_EXP_SIZE - PCI_CFG_SPACE_SIZE) / 8;

	if (dev->cfg_size <= PCI_CFG_SPACE_SIZE)
		return 0;

	if (start)
		pos = start;

	if (pci_read_config_dword(dev, pos, &header) != PCIBIOS_SUCCESSFUL)
		return 0;

	/*
	 * If we have no capabilities, this is indicated by cap ID,
	 * cap version and next pointer all being 0.
	 */
	if (header == 0)
		return 0;

	while (ttl-- > 0) {
		if (PCI_EXT_CAP_ID(header) == cap && pos != start)
			return pos;

		pos = PCI_EXT_CAP_NEXT(header);
		if (pos < PCI_CFG_SPACE_SIZE)
			break;

		if (pci_read_config_dword(dev, pos, &header) != PCIBIOS_SUCCESSFUL)
			break;
	}

	return 0;
}
EXPORT_SYMBOL_GPL(pci_find_next_ext_capability);

/**
 * pci_find_ext_capability - Find an extended capability
 * @dev: PCI device to query
 * @cap: capability code
 *
 * Returns the address of the requested extended capability structure
 * within the device's PCI configuration space or 0 if the device does
 * not support it.  Possible values for @cap:
 *
 *  %PCI_EXT_CAP_ID_ERR		Advanced Error Reporting
 *  %PCI_EXT_CAP_ID_VC		Virtual Channel
 *  %PCI_EXT_CAP_ID_DSN		Device Serial Number
 *  %PCI_EXT_CAP_ID_PWR		Power Budgeting
 */
int pci_find_ext_capability(struct pci_dev *dev, int cap)
{
	return pci_find_next_ext_capability(dev, 0, cap);
}
EXPORT_SYMBOL_GPL(pci_find_ext_capability);

static int __pci_find_next_ht_cap(struct pci_dev *dev, int pos, int ht_cap)
{
	int rc, ttl = PCI_FIND_CAP_TTL;
	u8 cap, mask;

	if (ht_cap == HT_CAPTYPE_SLAVE || ht_cap == HT_CAPTYPE_HOST)
		mask = HT_3BIT_CAP_MASK;
	else
		mask = HT_5BIT_CAP_MASK;

	pos = __pci_find_next_cap_ttl(dev->bus, dev->devfn, pos,
				      PCI_CAP_ID_HT, &ttl);
	while (pos) {
		rc = pci_read_config_byte(dev, pos + 3, &cap);
		if (rc != PCIBIOS_SUCCESSFUL)
			return 0;

		if ((cap & mask) == ht_cap)
			return pos;

		pos = __pci_find_next_cap_ttl(dev->bus, dev->devfn,
					      pos + PCI_CAP_LIST_NEXT,
					      PCI_CAP_ID_HT, &ttl);
	}

	return 0;
}
/**
 * pci_find_next_ht_capability - query a device's Hypertransport capabilities
 * @dev: PCI device to query
 * @pos: Position from which to continue searching
 * @ht_cap: Hypertransport capability code
 *
 * To be used in conjunction with pci_find_ht_capability() to search for
 * all capabilities matching @ht_cap. @pos should always be a value returned
 * from pci_find_ht_capability().
 *
 * NB. To be 100% safe against broken PCI devices, the caller should take
 * steps to avoid an infinite loop.
 */
int pci_find_next_ht_capability(struct pci_dev *dev, int pos, int ht_cap)
{
	return __pci_find_next_ht_cap(dev, pos + PCI_CAP_LIST_NEXT, ht_cap);
}
EXPORT_SYMBOL_GPL(pci_find_next_ht_capability);

/**
 * pci_find_ht_capability - query a device's Hypertransport capabilities
 * @dev: PCI device to query
 * @ht_cap: Hypertransport capability code
 *
 * Tell if a device supports a given Hypertransport capability.
 * Returns an address within the device's PCI configuration space
 * or 0 in case the device does not support the request capability.
 * The address points to the PCI capability, of type PCI_CAP_ID_HT,
 * which has a Hypertransport capability matching @ht_cap.
 */
int pci_find_ht_capability(struct pci_dev *dev, int ht_cap)
{
	int pos;

	pos = __pci_bus_find_cap_start(dev->bus, dev->devfn, dev->hdr_type);
	if (pos)
		pos = __pci_find_next_ht_cap(dev, pos, ht_cap);

	return pos;
}
EXPORT_SYMBOL_GPL(pci_find_ht_capability);

/**
 * pci_find_parent_resource - return resource region of parent bus of given region
 * @dev: PCI device structure contains resources to be searched
 * @res: child resource record for which parent is sought
 *
 *  For given resource region of given device, return the resource
 *  region of parent bus the given region is contained in or where
 *  it should be allocated from.
 */
struct resource *
pci_find_parent_resource(const struct pci_dev *dev, struct resource *res)
{
	const struct pci_bus *bus = dev->bus;
	int i;
	struct resource *best = NULL, *r;

	pci_bus_for_each_resource(bus, r, i) {
		if (!r)
			continue;
		if (res->start && !(res->start >= r->start && res->end <= r->end))
			continue;	/* Not contained */
		if ((res->flags ^ r->flags) & (IORESOURCE_IO | IORESOURCE_MEM))
			continue;	/* Wrong type */
		if (!((res->flags ^ r->flags) & IORESOURCE_PREFETCH))
			return r;	/* Exact match */
		/* We can't insert a non-prefetch resource inside a prefetchable parent .. */
		if (r->flags & IORESOURCE_PREFETCH)
			continue;
		/* .. but we can put a prefetchable resource inside a non-prefetchable one */
		if (!best)
			best = r;
	}
	return best;
}

/**
 * pci_restore_bars - restore a devices BAR values (e.g. after wake-up)
 * @dev: PCI device to have its BARs restored
 *
 * Restore the BAR values for a given device, so as to make it
 * accessible by its driver.
 */
static void
pci_restore_bars(struct pci_dev *dev)
{
	int i;

	for (i = 0; i < PCI_BRIDGE_RESOURCES; i++)
		pci_update_resource(dev, i);
}

static struct pci_platform_pm_ops *pci_platform_pm;

int pci_set_platform_pm(struct pci_platform_pm_ops *ops)
{
	if (!ops->is_manageable || !ops->set_state || !ops->choose_state
	    || !ops->sleep_wake)
		return -EINVAL;
	pci_platform_pm = ops;
	return 0;
}

static inline bool platform_pci_power_manageable(struct pci_dev *dev)
{
	return pci_platform_pm ? pci_platform_pm->is_manageable(dev) : false;
}

static inline int platform_pci_set_power_state(struct pci_dev *dev,
                                                pci_power_t t)
{
	return pci_platform_pm ? pci_platform_pm->set_state(dev, t) : -ENOSYS;
}

static inline pci_power_t platform_pci_choose_state(struct pci_dev *dev)
{
	return pci_platform_pm ?
			pci_platform_pm->choose_state(dev) : PCI_POWER_ERROR;
}

static inline int platform_pci_sleep_wake(struct pci_dev *dev, bool enable)
{
	return pci_platform_pm ?
			pci_platform_pm->sleep_wake(dev, enable) : -ENODEV;
}

static inline int platform_pci_run_wake(struct pci_dev *dev, bool enable)
{
	return pci_platform_pm ?
			pci_platform_pm->run_wake(dev, enable) : -ENODEV;
}

/**
 * pci_raw_set_power_state - Use PCI PM registers to set the power state of
 *                           given PCI device
 * @dev: PCI device to handle.
 * @state: PCI power state (D0, D1, D2, D3hot) to put the device into.
 *
 * RETURN VALUE:
 * -EINVAL if the requested state is invalid.
 * -EIO if device does not support PCI PM or its PM capabilities register has a
 * wrong version, or device doesn't support the requested state.
 * 0 if device already is in the requested state.
 * 0 if device's power state has been successfully changed.
 */
static int pci_raw_set_power_state(struct pci_dev *dev, pci_power_t state)
{
	u16 pmcsr;
	bool need_restore = false;

	/* Check if we're already there */
	if (dev->current_state == state)
		return 0;

	if (!dev->pm_cap)
		return -EIO;

	if (state < PCI_D0 || state > PCI_D3hot)
		return -EINVAL;

	/* Validate current state:
	 * Can enter D0 from any state, but if we can only go deeper
	 * to sleep if we're already in a low power state
	 */
	if (state != PCI_D0 && dev->current_state <= PCI_D3cold
	    && dev->current_state > state) {
		dev_err(&dev->dev, "invalid power transition "
			"(from state %d to %d)\n", dev->current_state, state);
		return -EINVAL;
	}

	/* check if this device supports the desired state */
	if ((state == PCI_D1 && !dev->d1_support)
	   || (state == PCI_D2 && !dev->d2_support))
		return -EIO;

	pci_read_config_word(dev, dev->pm_cap + PCI_PM_CTRL, &pmcsr);

	/* If we're (effectively) in D3, force entire word to 0.
	 * This doesn't affect PME_Status, disables PME_En, and
	 * sets PowerState to 0.
	 */
	switch (dev->current_state) {
	case PCI_D0:
	case PCI_D1:
	case PCI_D2:
		pmcsr &= ~PCI_PM_CTRL_STATE_MASK;
		pmcsr |= state;
		break;
	case PCI_D3hot:
	case PCI_D3cold:
	case PCI_UNKNOWN: /* Boot-up */
		if ((pmcsr & PCI_PM_CTRL_STATE_MASK) == PCI_D3hot
		 && !(pmcsr & PCI_PM_CTRL_NO_SOFT_RESET))
			need_restore = true;
		/* Fall-through: force to D0 */
	default:
		pmcsr = 0;
		break;
	}

	/* enter specified state */
	pci_write_config_word(dev, dev->pm_cap + PCI_PM_CTRL, pmcsr);

	/* Mandatory power management transition delays */
	/* see PCI PM 1.1 5.6.1 table 18 */
	if (state == PCI_D3hot || dev->current_state == PCI_D3hot)
		pci_dev_d3_sleep(dev);
	else if (state == PCI_D2 || dev->current_state == PCI_D2)
		udelay(PCI_PM_D2_DELAY);

	pci_read_config_word(dev, dev->pm_cap + PCI_PM_CTRL, &pmcsr);
	dev->current_state = (pmcsr & PCI_PM_CTRL_STATE_MASK);
	if (dev->current_state != state && printk_ratelimit())
		dev_info(&dev->dev, "Refused to change power state, "
			"currently in D%d\n", dev->current_state);

	/*
	 * According to section 5.4.1 of the "PCI BUS POWER MANAGEMENT
	 * INTERFACE SPECIFICATION, REV. 1.2", a device transitioning
	 * from D3hot to D0 _may_ perform an internal reset, thereby
	 * going to "D0 Uninitialized" rather than "D0 Initialized".
	 * For example, at least some versions of the 3c905B and the
	 * 3c556B exhibit this behaviour.
	 *
	 * At least some laptop BIOSen (e.g. the Thinkpad T21) leave
	 * devices in a D3hot state at boot.  Consequently, we need to
	 * restore at least the BARs so that the device will be
	 * accessible to its driver.
	 */
	if (need_restore)
		pci_restore_bars(dev);

	if (dev->bus->self)
		pcie_aspm_pm_state_change(dev->bus->self);

	return 0;
}

/**
 * pci_update_current_state - Read PCI power state of given device from its
 *                            PCI PM registers and cache it
 * @dev: PCI device to handle.
 * @state: State to cache in case the device doesn't have the PM capability
 */
void pci_update_current_state(struct pci_dev *dev, pci_power_t state)
{
	if (dev->pm_cap) {
		u16 pmcsr;

		/*
		 * Configuration space is not accessible for device in
		 * D3cold, so just keep or set D3cold for safety
		 */
		if (dev->current_state == PCI_D3cold)
			return;
		if (state == PCI_D3cold) {
			dev->current_state = PCI_D3cold;
			return;
		}
		pci_read_config_word(dev, dev->pm_cap + PCI_PM_CTRL, &pmcsr);
		dev->current_state = (pmcsr & PCI_PM_CTRL_STATE_MASK);
	} else {
		dev->current_state = state;
	}
}

/**
 * pci_power_up - Put the given device into D0 forcibly
 * @dev: PCI device to power up
 */
void pci_power_up(struct pci_dev *dev)
{
	if (platform_pci_power_manageable(dev))
		platform_pci_set_power_state(dev, PCI_D0);

	pci_raw_set_power_state(dev, PCI_D0);
	pci_update_current_state(dev, PCI_D0);
}

/**
 * pci_platform_power_transition - Use platform to change device power state
 * @dev: PCI device to handle.
 * @state: State to put the device into.
 */
static int pci_platform_power_transition(struct pci_dev *dev, pci_power_t state)
{
	int error;

	if (platform_pci_power_manageable(dev)) {
		error = platform_pci_set_power_state(dev, state);
		if (!error)
			pci_update_current_state(dev, state);
	} else
		error = -ENODEV;

	if (error && !dev->pm_cap) /* Fall back to PCI_D0 */
		dev->current_state = PCI_D0;

	return error;
}

/**
 * __pci_start_power_transition - Start power transition of a PCI device
 * @dev: PCI device to handle.
 * @state: State to put the device into.
 */
static void __pci_start_power_transition(struct pci_dev *dev, pci_power_t state)
{
	if (state == PCI_D0) {
		pci_platform_power_transition(dev, PCI_D0);
		/*
		 * Mandatory power management transition delays, see
		 * PCI Express Base Specification Revision 2.0 Section
		 * 6.6.1: Conventional Reset.  Do not delay for
		 * devices powered on/off by corresponding bridge,
		 * because have already delayed for the bridge.
		 */
		if (dev->runtime_d3cold) {
			msleep(dev->d3cold_delay);
			/*
			 * When powering on a bridge from D3cold, the
			 * whole hierarchy may be powered on into
			 * D0uninitialized state, resume them to give
			 * them a chance to suspend again
			 */
			pci_wakeup_bus(dev->subordinate);
		}
	}
}

/**
 * __pci_dev_set_current_state - Set current state of a PCI device
 * @dev: Device to handle
 * @data: pointer to state to be set
 */
static int __pci_dev_set_current_state(struct pci_dev *dev, void *data)
{
	pci_power_t state = *(pci_power_t *)data;

	dev->current_state = state;
	return 0;
}

/**
 * __pci_bus_set_current_state - Walk given bus and set current state of devices
 * @bus: Top bus of the subtree to walk.
 * @state: state to be set
 */
static void __pci_bus_set_current_state(struct pci_bus *bus, pci_power_t state)
{
	if (bus)
		pci_walk_bus(bus, __pci_dev_set_current_state, &state);
}

/**
 * __pci_complete_power_transition - Complete power transition of a PCI device
 * @dev: PCI device to handle.
 * @state: State to put the device into.
 *
 * This function should not be called directly by device drivers.
 */
int __pci_complete_power_transition(struct pci_dev *dev, pci_power_t state)
{
	int ret;

	if (state <= PCI_D0)
		return -EINVAL;
	ret = pci_platform_power_transition(dev, state);
	/* Power off the bridge may power off the whole hierarchy */
	if (!ret && state == PCI_D3cold)
		__pci_bus_set_current_state(dev->subordinate, PCI_D3cold);
	return ret;
}
EXPORT_SYMBOL_GPL(__pci_complete_power_transition);

/**
 * pci_set_power_state - Set the power state of a PCI device
 * @dev: PCI device to handle.
 * @state: PCI power state (D0, D1, D2, D3hot) to put the device into.
 *
 * Transition a device to a new power state, using the platform firmware and/or
 * the device's PCI PM registers.
 *
 * RETURN VALUE:
 * -EINVAL if the requested state is invalid.
 * -EIO if device does not support PCI PM or its PM capabilities register has a
 * wrong version, or device doesn't support the requested state.
 * 0 if device already is in the requested state.
 * 0 if device's power state has been successfully changed.
 */
int pci_set_power_state(struct pci_dev *dev, pci_power_t state)
{
	int error;

	/* bound the state we're entering */
	if (state > PCI_D3cold)
		state = PCI_D3cold;
	else if (state < PCI_D0)
		state = PCI_D0;
	else if ((state == PCI_D1 || state == PCI_D2) && pci_no_d1d2(dev))
		/*
		 * If the device or the parent bridge do not support PCI PM,
		 * ignore the request if we're doing anything other than putting
		 * it into D0 (which would only happen on boot).
		 */
		return 0;

	/* Check if we're already there */
	if (dev->current_state == state)
		return 0;

	__pci_start_power_transition(dev, state);

	/* This device is quirked not to be put into D3, so
	   don't put it in D3 */
	if (state >= PCI_D3hot && (dev->dev_flags & PCI_DEV_FLAGS_NO_D3))
		return 0;

	/*
	 * To put device in D3cold, we put device into D3hot in native
	 * way, then put device into D3cold with platform ops
	 */
	error = pci_raw_set_power_state(dev, state > PCI_D3hot ?
					PCI_D3hot : state);

	if (!__pci_complete_power_transition(dev, state))
		error = 0;
	/*
	 * When aspm_policy is "powersave" this call ensures
	 * that ASPM is configured.
	 */
	if (!error && dev->bus->self)
		pcie_aspm_powersave_config_link(dev->bus->self);

	return error;
}

/**
 * pci_choose_state - Choose the power state of a PCI device
 * @dev: PCI device to be suspended
 * @state: target sleep state for the whole system. This is the value
 *	that is passed to suspend() function.
 *
 * Returns PCI power state suitable for given device and given system
 * message.
 */

pci_power_t pci_choose_state(struct pci_dev *dev, pm_message_t state)
{
	pci_power_t ret;

	if (!dev->pm_cap)
		return PCI_D0;

	ret = platform_pci_choose_state(dev);
	if (ret != PCI_POWER_ERROR)
		return ret;

	switch (state.event) {
	case PM_EVENT_ON:
		return PCI_D0;
	case PM_EVENT_FREEZE:
	case PM_EVENT_PRETHAW:
		/* REVISIT both freeze and pre-thaw "should" use D0 */
	case PM_EVENT_SUSPEND:
	case PM_EVENT_HIBERNATE:
		return PCI_D3hot;
	default:
		dev_info(&dev->dev, "unrecognized suspend event %d\n",
			 state.event);
		BUG();
	}
	return PCI_D0;
}

EXPORT_SYMBOL(pci_choose_state);

#define PCI_EXP_SAVE_REGS	7


static struct pci_cap_saved_state *pci_find_saved_cap(
	struct pci_dev *pci_dev, char cap)
{
	struct pci_cap_saved_state *tmp;

	hlist_for_each_entry(tmp, &pci_dev->saved_cap_space, next) {
		if (tmp->cap.cap_nr == cap)
			return tmp;
	}
	return NULL;
}

static int pci_save_pcie_state(struct pci_dev *dev)
{
	int i = 0;
	struct pci_cap_saved_state *save_state;
	u16 *cap;

	if (!pci_is_pcie(dev))
		return 0;

	save_state = pci_find_saved_cap(dev, PCI_CAP_ID_EXP);
	if (!save_state) {
		dev_err(&dev->dev, "buffer not found in %s\n", __func__);
		return -ENOMEM;
	}

	cap = (u16 *)&save_state->cap.data[0];
	pcie_capability_read_word(dev, PCI_EXP_DEVCTL, &cap[i++]);
	pcie_capability_read_word(dev, PCI_EXP_LNKCTL, &cap[i++]);
	pcie_capability_read_word(dev, PCI_EXP_SLTCTL, &cap[i++]);
	pcie_capability_read_word(dev, PCI_EXP_RTCTL,  &cap[i++]);
	pcie_capability_read_word(dev, PCI_EXP_DEVCTL2, &cap[i++]);
	pcie_capability_read_word(dev, PCI_EXP_LNKCTL2, &cap[i++]);
	pcie_capability_read_word(dev, PCI_EXP_SLTCTL2, &cap[i++]);

	return 0;
}

static void pci_restore_pcie_state(struct pci_dev *dev)
{
	int i = 0;
	struct pci_cap_saved_state *save_state;
	u16 *cap;

	save_state = pci_find_saved_cap(dev, PCI_CAP_ID_EXP);
	if (!save_state)
		return;

	cap = (u16 *)&save_state->cap.data[0];
	pcie_capability_write_word(dev, PCI_EXP_DEVCTL, cap[i++]);
	pcie_capability_write_word(dev, PCI_EXP_LNKCTL, cap[i++]);
	pcie_capability_write_word(dev, PCI_EXP_SLTCTL, cap[i++]);
	pcie_capability_write_word(dev, PCI_EXP_RTCTL, cap[i++]);
	pcie_capability_write_word(dev, PCI_EXP_DEVCTL2, cap[i++]);
	pcie_capability_write_word(dev, PCI_EXP_LNKCTL2, cap[i++]);
	pcie_capability_write_word(dev, PCI_EXP_SLTCTL2, cap[i++]);
}


static int pci_save_pcix_state(struct pci_dev *dev)
{
	int pos;
	struct pci_cap_saved_state *save_state;

	pos = pci_find_capability(dev, PCI_CAP_ID_PCIX);
	if (pos <= 0)
		return 0;

	save_state = pci_find_saved_cap(dev, PCI_CAP_ID_PCIX);
	if (!save_state) {
		dev_err(&dev->dev, "buffer not found in %s\n", __func__);
		return -ENOMEM;
	}

	pci_read_config_word(dev, pos + PCI_X_CMD,
			     (u16 *)save_state->cap.data);

	return 0;
}

static void pci_restore_pcix_state(struct pci_dev *dev)
{
	int i = 0, pos;
	struct pci_cap_saved_state *save_state;
	u16 *cap;

	save_state = pci_find_saved_cap(dev, PCI_CAP_ID_PCIX);
	pos = pci_find_capability(dev, PCI_CAP_ID_PCIX);
	if (!save_state || pos <= 0)
		return;
	cap = (u16 *)&save_state->cap.data[0];

	pci_write_config_word(dev, pos + PCI_X_CMD, cap[i++]);
}


/**
 * pci_save_state - save the PCI configuration space of a device before suspending
 * @dev: - PCI device that we're dealing with
 */
int
pci_save_state(struct pci_dev *dev)
{
	int i;
	/* XXX: 100% dword access ok here? */
	for (i = 0; i < 16; i++)
		pci_read_config_dword(dev, i * 4, &dev->saved_config_space[i]);
	dev->state_saved = true;
	if ((i = pci_save_pcie_state(dev)) != 0)
		return i;
	if ((i = pci_save_pcix_state(dev)) != 0)
		return i;
	return 0;
}

static void pci_restore_config_dword(struct pci_dev *pdev, int offset,
				     u32 saved_val, int retry)
{
	u32 val;

	pci_read_config_dword(pdev, offset, &val);
	if (val == saved_val)
		return;

	for (;;) {
		dev_dbg(&pdev->dev, "restoring config space at offset "
			"%#x (was %#x, writing %#x)\n", offset, val, saved_val);
		pci_write_config_dword(pdev, offset, saved_val);
		if (retry-- <= 0)
			return;

		pci_read_config_dword(pdev, offset, &val);
		if (val == saved_val)
			return;

		mdelay(1);
	}
}

static void pci_restore_config_space_range(struct pci_dev *pdev,
					   int start, int end, int retry)
{
	int index;

	for (index = end; index >= start; index--)
		pci_restore_config_dword(pdev, 4 * index,
					 pdev->saved_config_space[index],
					 retry);
}

static void pci_restore_config_space(struct pci_dev *pdev)
{
	if (pdev->hdr_type == PCI_HEADER_TYPE_NORMAL) {
		pci_restore_config_space_range(pdev, 10, 15, 0);
		/* Restore BARs before the command register. */
		pci_restore_config_space_range(pdev, 4, 9, 10);
		pci_restore_config_space_range(pdev, 0, 3, 0);
	} else {
		pci_restore_config_space_range(pdev, 0, 15, 0);
	}
}

/**
 * pci_restore_state - Restore the saved state of a PCI device
 * @dev: - PCI device that we're dealing with
 */
void pci_restore_state(struct pci_dev *dev)
{
	if (!dev->state_saved)
		return;

	/* PCI Express register must be restored first */
	pci_restore_pcie_state(dev);
	pci_restore_ats_state(dev);

	pci_restore_config_space(dev);

	pci_restore_pcix_state(dev);
	pci_restore_msi_state(dev);
	pci_restore_iov_state(dev);

	dev->state_saved = false;
}

struct pci_saved_state {
	u32 config_space[16];
	struct pci_cap_saved_data cap[0];
};

/**
 * pci_store_saved_state - Allocate and return an opaque struct containing
 *			   the device saved state.
 * @dev: PCI device that we're dealing with
 *
 * Return NULL if no state or error.
 */
struct pci_saved_state *pci_store_saved_state(struct pci_dev *dev)
{
	struct pci_saved_state *state;
	struct pci_cap_saved_state *tmp;
	struct pci_cap_saved_data *cap;
	size_t size;

	if (!dev->state_saved)
		return NULL;

	size = sizeof(*state) + sizeof(struct pci_cap_saved_data);

	hlist_for_each_entry(tmp, &dev->saved_cap_space, next)
		size += sizeof(struct pci_cap_saved_data) + tmp->cap.size;

	state = kzalloc(size, GFP_KERNEL);
	if (!state)
		return NULL;

	memcpy(state->config_space, dev->saved_config_space,
	       sizeof(state->config_space));

	cap = state->cap;
	hlist_for_each_entry(tmp, &dev->saved_cap_space, next) {
		size_t len = sizeof(struct pci_cap_saved_data) + tmp->cap.size;
		memcpy(cap, &tmp->cap, len);
		cap = (struct pci_cap_saved_data *)((u8 *)cap + len);
	}
	/* Empty cap_save terminates list */

	return state;
}
EXPORT_SYMBOL_GPL(pci_store_saved_state);

/**
 * pci_load_saved_state - Reload the provided save state into struct pci_dev.
 * @dev: PCI device that we're dealing with
 * @state: Saved state returned from pci_store_saved_state()
 */
int pci_load_saved_state(struct pci_dev *dev, struct pci_saved_state *state)
{
	struct pci_cap_saved_data *cap;

	dev->state_saved = false;

	if (!state)
		return 0;

	memcpy(dev->saved_config_space, state->config_space,
	       sizeof(state->config_space));

	cap = state->cap;
	while (cap->size) {
		struct pci_cap_saved_state *tmp;

		tmp = pci_find_saved_cap(dev, cap->cap_nr);
		if (!tmp || tmp->cap.size != cap->size)
			return -EINVAL;

		memcpy(tmp->cap.data, cap->data, tmp->cap.size);
		cap = (struct pci_cap_saved_data *)((u8 *)cap +
		       sizeof(struct pci_cap_saved_data) + cap->size);
	}

	dev->state_saved = true;
	return 0;
}
EXPORT_SYMBOL_GPL(pci_load_saved_state);

/**
 * pci_load_and_free_saved_state - Reload the save state pointed to by state,
 *				   and free the memory allocated for it.
 * @dev: PCI device that we're dealing with
 * @state: Pointer to saved state returned from pci_store_saved_state()
 */
int pci_load_and_free_saved_state(struct pci_dev *dev,
				  struct pci_saved_state **state)
{
	int ret = pci_load_saved_state(dev, *state);
	kfree(*state);
	*state = NULL;
	return ret;
}
EXPORT_SYMBOL_GPL(pci_load_and_free_saved_state);

static int do_pci_enable_device(struct pci_dev *dev, int bars)
{
	int err;

	err = pci_set_power_state(dev, PCI_D0);
	if (err < 0 && err != -EIO)
		return err;
	err = pcibios_enable_device(dev, bars);
	if (err < 0)
		return err;
	pci_fixup_device(pci_fixup_enable, dev);

	return 0;
}

/**
 * pci_reenable_device - Resume abandoned device
 * @dev: PCI device to be resumed
 *
 *  Note this function is a backend of pci_default_resume and is not supposed
 *  to be called by normal code, write proper resume handler and use it instead.
 */
int pci_reenable_device(struct pci_dev *dev)
{
	if (pci_is_enabled(dev))
		return do_pci_enable_device(dev, (1 << PCI_NUM_RESOURCES) - 1);
	return 0;
}

static void pci_enable_bridge(struct pci_dev *dev)
{
<<<<<<< HEAD
	int retval;

	if (!dev)
		return;

	pci_enable_bridge(dev->bus->self);

	if (pci_is_enabled(dev)) {
		if (!dev->is_busmaster) {
			dev_warn(&dev->dev, "driver skip pci_set_master, fix it!\n");
			pci_set_master(dev);
		}
=======
	struct pci_dev *bridge;
	int retval;

	bridge = pci_upstream_bridge(dev);
	if (bridge)
		pci_enable_bridge(bridge);

	if (pci_is_enabled(dev)) {
		if (!dev->is_busmaster)
			pci_set_master(dev);
>>>>>>> d8ec26d7
		return;
	}

	retval = pci_enable_device(dev);
	if (retval)
		dev_err(&dev->dev, "Error enabling bridge (%d), continuing\n",
			retval);
	pci_set_master(dev);
}

static int pci_enable_device_flags(struct pci_dev *dev, unsigned long flags)
{
	struct pci_dev *bridge;
	int err;
	int i, bars = 0;

	/*
	 * Power state could be unknown at this point, either due to a fresh
	 * boot or a device removal call.  So get the current power state
	 * so that things like MSI message writing will behave as expected
	 * (e.g. if the device really is in D0 at enable time).
	 */
	if (dev->pm_cap) {
		u16 pmcsr;
		pci_read_config_word(dev, dev->pm_cap + PCI_PM_CTRL, &pmcsr);
		dev->current_state = (pmcsr & PCI_PM_CTRL_STATE_MASK);
	}

	if (atomic_inc_return(&dev->enable_cnt) > 1)
		return 0;		/* already enabled */

<<<<<<< HEAD
	pci_enable_bridge(dev->bus->self);
=======
	bridge = pci_upstream_bridge(dev);
	if (bridge)
		pci_enable_bridge(bridge);
>>>>>>> d8ec26d7

	/* only skip sriov related */
	for (i = 0; i <= PCI_ROM_RESOURCE; i++)
		if (dev->resource[i].flags & flags)
			bars |= (1 << i);
	for (i = PCI_BRIDGE_RESOURCES; i < DEVICE_COUNT_RESOURCE; i++)
		if (dev->resource[i].flags & flags)
			bars |= (1 << i);

	err = do_pci_enable_device(dev, bars);
	if (err < 0)
		atomic_dec(&dev->enable_cnt);
	return err;
}

/**
 * pci_enable_device_io - Initialize a device for use with IO space
 * @dev: PCI device to be initialized
 *
 *  Initialize device before it's used by a driver. Ask low-level code
 *  to enable I/O resources. Wake up the device if it was suspended.
 *  Beware, this function can fail.
 */
int pci_enable_device_io(struct pci_dev *dev)
{
	return pci_enable_device_flags(dev, IORESOURCE_IO);
}

/**
 * pci_enable_device_mem - Initialize a device for use with Memory space
 * @dev: PCI device to be initialized
 *
 *  Initialize device before it's used by a driver. Ask low-level code
 *  to enable Memory resources. Wake up the device if it was suspended.
 *  Beware, this function can fail.
 */
int pci_enable_device_mem(struct pci_dev *dev)
{
	return pci_enable_device_flags(dev, IORESOURCE_MEM);
}

/**
 * pci_enable_device - Initialize device before it's used by a driver.
 * @dev: PCI device to be initialized
 *
 *  Initialize device before it's used by a driver. Ask low-level code
 *  to enable I/O and memory. Wake up the device if it was suspended.
 *  Beware, this function can fail.
 *
 *  Note we don't actually enable the device many times if we call
 *  this function repeatedly (we just increment the count).
 */
int pci_enable_device(struct pci_dev *dev)
{
	return pci_enable_device_flags(dev, IORESOURCE_MEM | IORESOURCE_IO);
}

/*
 * Managed PCI resources.  This manages device on/off, intx/msi/msix
 * on/off and BAR regions.  pci_dev itself records msi/msix status, so
 * there's no need to track it separately.  pci_devres is initialized
 * when a device is enabled using managed PCI device enable interface.
 */
struct pci_devres {
	unsigned int enabled:1;
	unsigned int pinned:1;
	unsigned int orig_intx:1;
	unsigned int restore_intx:1;
	u32 region_mask;
};

static void pcim_release(struct device *gendev, void *res)
{
	struct pci_dev *dev = container_of(gendev, struct pci_dev, dev);
	struct pci_devres *this = res;
	int i;

	if (dev->msi_enabled)
		pci_disable_msi(dev);
	if (dev->msix_enabled)
		pci_disable_msix(dev);

	for (i = 0; i < DEVICE_COUNT_RESOURCE; i++)
		if (this->region_mask & (1 << i))
			pci_release_region(dev, i);

	if (this->restore_intx)
		pci_intx(dev, this->orig_intx);

	if (this->enabled && !this->pinned)
		pci_disable_device(dev);
}

static struct pci_devres * get_pci_dr(struct pci_dev *pdev)
{
	struct pci_devres *dr, *new_dr;

	dr = devres_find(&pdev->dev, pcim_release, NULL, NULL);
	if (dr)
		return dr;

	new_dr = devres_alloc(pcim_release, sizeof(*new_dr), GFP_KERNEL);
	if (!new_dr)
		return NULL;
	return devres_get(&pdev->dev, new_dr, NULL, NULL);
}

static struct pci_devres * find_pci_dr(struct pci_dev *pdev)
{
	if (pci_is_managed(pdev))
		return devres_find(&pdev->dev, pcim_release, NULL, NULL);
	return NULL;
}

/**
 * pcim_enable_device - Managed pci_enable_device()
 * @pdev: PCI device to be initialized
 *
 * Managed pci_enable_device().
 */
int pcim_enable_device(struct pci_dev *pdev)
{
	struct pci_devres *dr;
	int rc;

	dr = get_pci_dr(pdev);
	if (unlikely(!dr))
		return -ENOMEM;
	if (dr->enabled)
		return 0;

	rc = pci_enable_device(pdev);
	if (!rc) {
		pdev->is_managed = 1;
		dr->enabled = 1;
	}
	return rc;
}

/**
 * pcim_pin_device - Pin managed PCI device
 * @pdev: PCI device to pin
 *
 * Pin managed PCI device @pdev.  Pinned device won't be disabled on
 * driver detach.  @pdev must have been enabled with
 * pcim_enable_device().
 */
void pcim_pin_device(struct pci_dev *pdev)
{
	struct pci_devres *dr;

	dr = find_pci_dr(pdev);
	WARN_ON(!dr || !dr->enabled);
	if (dr)
		dr->pinned = 1;
}

/*
 * pcibios_add_device - provide arch specific hooks when adding device dev
 * @dev: the PCI device being added
 *
 * Permits the platform to provide architecture specific functionality when
 * devices are added. This is the default implementation. Architecture
 * implementations can override this.
 */
int __weak pcibios_add_device (struct pci_dev *dev)
{
	return 0;
}

/**
 * pcibios_release_device - provide arch specific hooks when releasing device dev
 * @dev: the PCI device being released
 *
 * Permits the platform to provide architecture specific functionality when
 * devices are released. This is the default implementation. Architecture
 * implementations can override this.
 */
void __weak pcibios_release_device(struct pci_dev *dev) {}

/**
 * pcibios_disable_device - disable arch specific PCI resources for device dev
 * @dev: the PCI device to disable
 *
 * Disables architecture specific PCI resources for the device. This
 * is the default implementation. Architecture implementations can
 * override this.
 */
void __weak pcibios_disable_device (struct pci_dev *dev) {}

static void do_pci_disable_device(struct pci_dev *dev)
{
	u16 pci_command;

	pci_read_config_word(dev, PCI_COMMAND, &pci_command);
	if (pci_command & PCI_COMMAND_MASTER) {
		pci_command &= ~PCI_COMMAND_MASTER;
		pci_write_config_word(dev, PCI_COMMAND, pci_command);
	}

	pcibios_disable_device(dev);
}

/**
 * pci_disable_enabled_device - Disable device without updating enable_cnt
 * @dev: PCI device to disable
 *
 * NOTE: This function is a backend of PCI power management routines and is
 * not supposed to be called drivers.
 */
void pci_disable_enabled_device(struct pci_dev *dev)
{
	if (pci_is_enabled(dev))
		do_pci_disable_device(dev);
}

/**
 * pci_disable_device - Disable PCI device after use
 * @dev: PCI device to be disabled
 *
 * Signal to the system that the PCI device is not in use by the system
 * anymore.  This only involves disabling PCI bus-mastering, if active.
 *
 * Note we don't actually disable the device until all callers of
 * pci_enable_device() have called pci_disable_device().
 */
void
pci_disable_device(struct pci_dev *dev)
{
	struct pci_devres *dr;

	dr = find_pci_dr(dev);
	if (dr)
		dr->enabled = 0;

	dev_WARN_ONCE(&dev->dev, atomic_read(&dev->enable_cnt) <= 0,
		      "disabling already-disabled device");

	if (atomic_dec_return(&dev->enable_cnt) != 0)
		return;

	do_pci_disable_device(dev);

	dev->is_busmaster = 0;
}

/**
 * pcibios_set_pcie_reset_state - set reset state for device dev
 * @dev: the PCIe device reset
 * @state: Reset state to enter into
 *
 *
 * Sets the PCIe reset state for the device. This is the default
 * implementation. Architecture implementations can override this.
 */
int __weak pcibios_set_pcie_reset_state(struct pci_dev *dev,
					enum pcie_reset_state state)
{
	return -EINVAL;
}

/**
 * pci_set_pcie_reset_state - set reset state for device dev
 * @dev: the PCIe device reset
 * @state: Reset state to enter into
 *
 *
 * Sets the PCI reset state for the device.
 */
int pci_set_pcie_reset_state(struct pci_dev *dev, enum pcie_reset_state state)
{
	return pcibios_set_pcie_reset_state(dev, state);
}

/**
 * pci_check_pme_status - Check if given device has generated PME.
 * @dev: Device to check.
 *
 * Check the PME status of the device and if set, clear it and clear PME enable
 * (if set).  Return 'true' if PME status and PME enable were both set or
 * 'false' otherwise.
 */
bool pci_check_pme_status(struct pci_dev *dev)
{
	int pmcsr_pos;
	u16 pmcsr;
	bool ret = false;

	if (!dev->pm_cap)
		return false;

	pmcsr_pos = dev->pm_cap + PCI_PM_CTRL;
	pci_read_config_word(dev, pmcsr_pos, &pmcsr);
	if (!(pmcsr & PCI_PM_CTRL_PME_STATUS))
		return false;

	/* Clear PME status. */
	pmcsr |= PCI_PM_CTRL_PME_STATUS;
	if (pmcsr & PCI_PM_CTRL_PME_ENABLE) {
		/* Disable PME to avoid interrupt flood. */
		pmcsr &= ~PCI_PM_CTRL_PME_ENABLE;
		ret = true;
	}

	pci_write_config_word(dev, pmcsr_pos, pmcsr);

	return ret;
}

/**
 * pci_pme_wakeup - Wake up a PCI device if its PME Status bit is set.
 * @dev: Device to handle.
 * @pme_poll_reset: Whether or not to reset the device's pme_poll flag.
 *
 * Check if @dev has generated PME and queue a resume request for it in that
 * case.
 */
static int pci_pme_wakeup(struct pci_dev *dev, void *pme_poll_reset)
{
	if (pme_poll_reset && dev->pme_poll)
		dev->pme_poll = false;

	if (pci_check_pme_status(dev)) {
		pci_wakeup_event(dev);
		pm_request_resume(&dev->dev);
	}
	return 0;
}

/**
 * pci_pme_wakeup_bus - Walk given bus and wake up devices on it, if necessary.
 * @bus: Top bus of the subtree to walk.
 */
void pci_pme_wakeup_bus(struct pci_bus *bus)
{
	if (bus)
		pci_walk_bus(bus, pci_pme_wakeup, (void *)true);
}

/**
 * pci_wakeup - Wake up a PCI device
 * @pci_dev: Device to handle.
 * @ign: ignored parameter
 */
static int pci_wakeup(struct pci_dev *pci_dev, void *ign)
{
	pci_wakeup_event(pci_dev);
	pm_request_resume(&pci_dev->dev);
	return 0;
}

/**
 * pci_wakeup_bus - Walk given bus and wake up devices on it
 * @bus: Top bus of the subtree to walk.
 */
void pci_wakeup_bus(struct pci_bus *bus)
{
	if (bus)
		pci_walk_bus(bus, pci_wakeup, NULL);
}

/**
 * pci_pme_capable - check the capability of PCI device to generate PME#
 * @dev: PCI device to handle.
 * @state: PCI state from which device will issue PME#.
 */
bool pci_pme_capable(struct pci_dev *dev, pci_power_t state)
{
	if (!dev->pm_cap)
		return false;

	return !!(dev->pme_support & (1 << state));
}

static void pci_pme_list_scan(struct work_struct *work)
{
	struct pci_pme_device *pme_dev, *n;

	mutex_lock(&pci_pme_list_mutex);
	if (!list_empty(&pci_pme_list)) {
		list_for_each_entry_safe(pme_dev, n, &pci_pme_list, list) {
			if (pme_dev->dev->pme_poll) {
				struct pci_dev *bridge;

				bridge = pme_dev->dev->bus->self;
				/*
				 * If bridge is in low power state, the
				 * configuration space of subordinate devices
				 * may be not accessible
				 */
				if (bridge && bridge->current_state != PCI_D0)
					continue;
				pci_pme_wakeup(pme_dev->dev, NULL);
			} else {
				list_del(&pme_dev->list);
				kfree(pme_dev);
			}
		}
		if (!list_empty(&pci_pme_list))
			schedule_delayed_work(&pci_pme_work,
					      msecs_to_jiffies(PME_TIMEOUT));
	}
	mutex_unlock(&pci_pme_list_mutex);
}

/**
 * pci_pme_active - enable or disable PCI device's PME# function
 * @dev: PCI device to handle.
 * @enable: 'true' to enable PME# generation; 'false' to disable it.
 *
 * The caller must verify that the device is capable of generating PME# before
 * calling this function with @enable equal to 'true'.
 */
void pci_pme_active(struct pci_dev *dev, bool enable)
{
	u16 pmcsr;

	if (!dev->pme_support)
		return;

	pci_read_config_word(dev, dev->pm_cap + PCI_PM_CTRL, &pmcsr);
	/* Clear PME_Status by writing 1 to it and enable PME# */
	pmcsr |= PCI_PM_CTRL_PME_STATUS | PCI_PM_CTRL_PME_ENABLE;
	if (!enable)
		pmcsr &= ~PCI_PM_CTRL_PME_ENABLE;

	pci_write_config_word(dev, dev->pm_cap + PCI_PM_CTRL, pmcsr);

	/*
	 * PCI (as opposed to PCIe) PME requires that the device have
	 * its PME# line hooked up correctly. Not all hardware vendors
	 * do this, so the PME never gets delivered and the device
	 * remains asleep. The easiest way around this is to
	 * periodically walk the list of suspended devices and check
	 * whether any have their PME flag set. The assumption is that
	 * we'll wake up often enough anyway that this won't be a huge
	 * hit, and the power savings from the devices will still be a
	 * win.
	 *
	 * Although PCIe uses in-band PME message instead of PME# line
	 * to report PME, PME does not work for some PCIe devices in
	 * reality.  For example, there are devices that set their PME
	 * status bits, but don't really bother to send a PME message;
	 * there are PCI Express Root Ports that don't bother to
	 * trigger interrupts when they receive PME messages from the
	 * devices below.  So PME poll is used for PCIe devices too.
	 */

	if (dev->pme_poll) {
		struct pci_pme_device *pme_dev;
		if (enable) {
			pme_dev = kmalloc(sizeof(struct pci_pme_device),
					  GFP_KERNEL);
			if (!pme_dev) {
				dev_warn(&dev->dev, "can't enable PME#\n");
				return;
			}
			pme_dev->dev = dev;
			mutex_lock(&pci_pme_list_mutex);
			list_add(&pme_dev->list, &pci_pme_list);
			if (list_is_singular(&pci_pme_list))
				schedule_delayed_work(&pci_pme_work,
						      msecs_to_jiffies(PME_TIMEOUT));
			mutex_unlock(&pci_pme_list_mutex);
		} else {
			mutex_lock(&pci_pme_list_mutex);
			list_for_each_entry(pme_dev, &pci_pme_list, list) {
				if (pme_dev->dev == dev) {
					list_del(&pme_dev->list);
					kfree(pme_dev);
					break;
				}
			}
			mutex_unlock(&pci_pme_list_mutex);
		}
	}

	dev_dbg(&dev->dev, "PME# %s\n", enable ? "enabled" : "disabled");
}

/**
 * __pci_enable_wake - enable PCI device as wakeup event source
 * @dev: PCI device affected
 * @state: PCI state from which device will issue wakeup events
 * @runtime: True if the events are to be generated at run time
 * @enable: True to enable event generation; false to disable
 *
 * This enables the device as a wakeup event source, or disables it.
 * When such events involves platform-specific hooks, those hooks are
 * called automatically by this routine.
 *
 * Devices with legacy power management (no standard PCI PM capabilities)
 * always require such platform hooks.
 *
 * RETURN VALUE:
 * 0 is returned on success
 * -EINVAL is returned if device is not supposed to wake up the system
 * Error code depending on the platform is returned if both the platform and
 * the native mechanism fail to enable the generation of wake-up events
 */
int __pci_enable_wake(struct pci_dev *dev, pci_power_t state,
		      bool runtime, bool enable)
{
	int ret = 0;

	if (enable && !runtime && !device_may_wakeup(&dev->dev))
		return -EINVAL;

	/* Don't do the same thing twice in a row for one device. */
	if (!!enable == !!dev->wakeup_prepared)
		return 0;

	/*
	 * According to "PCI System Architecture" 4th ed. by Tom Shanley & Don
	 * Anderson we should be doing PME# wake enable followed by ACPI wake
	 * enable.  To disable wake-up we call the platform first, for symmetry.
	 */

	if (enable) {
		int error;

		if (pci_pme_capable(dev, state))
			pci_pme_active(dev, true);
		else
			ret = 1;
		error = runtime ? platform_pci_run_wake(dev, true) :
					platform_pci_sleep_wake(dev, true);
		if (ret)
			ret = error;
		if (!ret)
			dev->wakeup_prepared = true;
	} else {
		if (runtime)
			platform_pci_run_wake(dev, false);
		else
			platform_pci_sleep_wake(dev, false);
		pci_pme_active(dev, false);
		dev->wakeup_prepared = false;
	}

	return ret;
}
EXPORT_SYMBOL(__pci_enable_wake);

/**
 * pci_wake_from_d3 - enable/disable device to wake up from D3_hot or D3_cold
 * @dev: PCI device to prepare
 * @enable: True to enable wake-up event generation; false to disable
 *
 * Many drivers want the device to wake up the system from D3_hot or D3_cold
 * and this function allows them to set that up cleanly - pci_enable_wake()
 * should not be called twice in a row to enable wake-up due to PCI PM vs ACPI
 * ordering constraints.
 *
 * This function only returns error code if the device is not capable of
 * generating PME# from both D3_hot and D3_cold, and the platform is unable to
 * enable wake-up power for it.
 */
int pci_wake_from_d3(struct pci_dev *dev, bool enable)
{
	return pci_pme_capable(dev, PCI_D3cold) ?
			pci_enable_wake(dev, PCI_D3cold, enable) :
			pci_enable_wake(dev, PCI_D3hot, enable);
}

/**
 * pci_target_state - find an appropriate low power state for a given PCI dev
 * @dev: PCI device
 *
 * Use underlying platform code to find a supported low power state for @dev.
 * If the platform can't manage @dev, return the deepest state from which it
 * can generate wake events, based on any available PME info.
 */
pci_power_t pci_target_state(struct pci_dev *dev)
{
	pci_power_t target_state = PCI_D3hot;

	if (platform_pci_power_manageable(dev)) {
		/*
		 * Call the platform to choose the target state of the device
		 * and enable wake-up from this state if supported.
		 */
		pci_power_t state = platform_pci_choose_state(dev);

		switch (state) {
		case PCI_POWER_ERROR:
		case PCI_UNKNOWN:
			break;
		case PCI_D1:
		case PCI_D2:
			if (pci_no_d1d2(dev))
				break;
		default:
			target_state = state;
		}
	} else if (!dev->pm_cap) {
		target_state = PCI_D0;
	} else if (device_may_wakeup(&dev->dev)) {
		/*
		 * Find the deepest state from which the device can generate
		 * wake-up events, make it the target state and enable device
		 * to generate PME#.
		 */
		if (dev->pme_support) {
			while (target_state
			      && !(dev->pme_support & (1 << target_state)))
				target_state--;
		}
	}

	return target_state;
}

/**
 * pci_prepare_to_sleep - prepare PCI device for system-wide transition into a sleep state
 * @dev: Device to handle.
 *
 * Choose the power state appropriate for the device depending on whether
 * it can wake up the system and/or is power manageable by the platform
 * (PCI_D3hot is the default) and put the device into that state.
 */
int pci_prepare_to_sleep(struct pci_dev *dev)
{
	pci_power_t target_state = pci_target_state(dev);
	int error;

	if (target_state == PCI_POWER_ERROR)
		return -EIO;

	/* D3cold during system suspend/hibernate is not supported */
	if (target_state > PCI_D3hot)
		target_state = PCI_D3hot;

	pci_enable_wake(dev, target_state, device_may_wakeup(&dev->dev));

	error = pci_set_power_state(dev, target_state);

	if (error)
		pci_enable_wake(dev, target_state, false);

	return error;
}

/**
 * pci_back_from_sleep - turn PCI device on during system-wide transition into working state
 * @dev: Device to handle.
 *
 * Disable device's system wake-up capability and put it into D0.
 */
int pci_back_from_sleep(struct pci_dev *dev)
{
	pci_enable_wake(dev, PCI_D0, false);
	return pci_set_power_state(dev, PCI_D0);
}

/**
 * pci_finish_runtime_suspend - Carry out PCI-specific part of runtime suspend.
 * @dev: PCI device being suspended.
 *
 * Prepare @dev to generate wake-up events at run time and put it into a low
 * power state.
 */
int pci_finish_runtime_suspend(struct pci_dev *dev)
{
	pci_power_t target_state = pci_target_state(dev);
	int error;

	if (target_state == PCI_POWER_ERROR)
		return -EIO;

	dev->runtime_d3cold = target_state == PCI_D3cold;

	__pci_enable_wake(dev, target_state, true, pci_dev_run_wake(dev));

	error = pci_set_power_state(dev, target_state);

	if (error) {
		__pci_enable_wake(dev, target_state, true, false);
		dev->runtime_d3cold = false;
	}

	return error;
}

/**
 * pci_dev_run_wake - Check if device can generate run-time wake-up events.
 * @dev: Device to check.
 *
 * Return true if the device itself is capable of generating wake-up events
 * (through the platform or using the native PCIe PME) or if the device supports
 * PME and one of its upstream bridges can generate wake-up events.
 */
bool pci_dev_run_wake(struct pci_dev *dev)
{
	struct pci_bus *bus = dev->bus;

	if (device_run_wake(&dev->dev))
		return true;

	if (!dev->pme_support)
		return false;

	while (bus->parent) {
		struct pci_dev *bridge = bus->self;

		if (device_run_wake(&bridge->dev))
			return true;

		bus = bus->parent;
	}

	/* We have reached the root bus. */
	if (bus->bridge)
		return device_run_wake(bus->bridge);

	return false;
}
EXPORT_SYMBOL_GPL(pci_dev_run_wake);

void pci_config_pm_runtime_get(struct pci_dev *pdev)
{
	struct device *dev = &pdev->dev;
	struct device *parent = dev->parent;

	if (parent)
		pm_runtime_get_sync(parent);
	pm_runtime_get_noresume(dev);
	/*
	 * pdev->current_state is set to PCI_D3cold during suspending,
	 * so wait until suspending completes
	 */
	pm_runtime_barrier(dev);
	/*
	 * Only need to resume devices in D3cold, because config
	 * registers are still accessible for devices suspended but
	 * not in D3cold.
	 */
	if (pdev->current_state == PCI_D3cold)
		pm_runtime_resume(dev);
}

void pci_config_pm_runtime_put(struct pci_dev *pdev)
{
	struct device *dev = &pdev->dev;
	struct device *parent = dev->parent;

	pm_runtime_put(dev);
	if (parent)
		pm_runtime_put_sync(parent);
}

/**
 * pci_pm_init - Initialize PM functions of given PCI device
 * @dev: PCI device to handle.
 */
void pci_pm_init(struct pci_dev *dev)
{
	int pm;
	u16 pmc;

	pm_runtime_forbid(&dev->dev);
	pm_runtime_set_active(&dev->dev);
	pm_runtime_enable(&dev->dev);
	device_enable_async_suspend(&dev->dev);
	dev->wakeup_prepared = false;

	dev->pm_cap = 0;
	dev->pme_support = 0;

	/* find PCI PM capability in list */
	pm = pci_find_capability(dev, PCI_CAP_ID_PM);
	if (!pm)
		return;
	/* Check device's ability to generate PME# */
	pci_read_config_word(dev, pm + PCI_PM_PMC, &pmc);

	if ((pmc & PCI_PM_CAP_VER_MASK) > 3) {
		dev_err(&dev->dev, "unsupported PM cap regs version (%u)\n",
			pmc & PCI_PM_CAP_VER_MASK);
		return;
	}

	dev->pm_cap = pm;
	dev->d3_delay = PCI_PM_D3_WAIT;
	dev->d3cold_delay = PCI_PM_D3COLD_WAIT;
	dev->d3cold_allowed = true;

	dev->d1_support = false;
	dev->d2_support = false;
	if (!pci_no_d1d2(dev)) {
		if (pmc & PCI_PM_CAP_D1)
			dev->d1_support = true;
		if (pmc & PCI_PM_CAP_D2)
			dev->d2_support = true;

		if (dev->d1_support || dev->d2_support)
			dev_printk(KERN_DEBUG, &dev->dev, "supports%s%s\n",
				   dev->d1_support ? " D1" : "",
				   dev->d2_support ? " D2" : "");
	}

	pmc &= PCI_PM_CAP_PME_MASK;
	if (pmc) {
		dev_printk(KERN_DEBUG, &dev->dev,
			 "PME# supported from%s%s%s%s%s\n",
			 (pmc & PCI_PM_CAP_PME_D0) ? " D0" : "",
			 (pmc & PCI_PM_CAP_PME_D1) ? " D1" : "",
			 (pmc & PCI_PM_CAP_PME_D2) ? " D2" : "",
			 (pmc & PCI_PM_CAP_PME_D3) ? " D3hot" : "",
			 (pmc & PCI_PM_CAP_PME_D3cold) ? " D3cold" : "");
		dev->pme_support = pmc >> PCI_PM_CAP_PME_SHIFT;
		dev->pme_poll = true;
		/*
		 * Make device's PM flags reflect the wake-up capability, but
		 * let the user space enable it to wake up the system as needed.
		 */
		device_set_wakeup_capable(&dev->dev, true);
		/* Disable the PME# generation functionality */
		pci_pme_active(dev, false);
	}
}

static void pci_add_saved_cap(struct pci_dev *pci_dev,
	struct pci_cap_saved_state *new_cap)
{
	hlist_add_head(&new_cap->next, &pci_dev->saved_cap_space);
}

/**
 * pci_add_cap_save_buffer - allocate buffer for saving given capability registers
 * @dev: the PCI device
 * @cap: the capability to allocate the buffer for
 * @size: requested size of the buffer
 */
static int pci_add_cap_save_buffer(
	struct pci_dev *dev, char cap, unsigned int size)
{
	int pos;
	struct pci_cap_saved_state *save_state;

	pos = pci_find_capability(dev, cap);
	if (pos <= 0)
		return 0;

	save_state = kzalloc(sizeof(*save_state) + size, GFP_KERNEL);
	if (!save_state)
		return -ENOMEM;

	save_state->cap.cap_nr = cap;
	save_state->cap.size = size;
	pci_add_saved_cap(dev, save_state);

	return 0;
}

/**
 * pci_allocate_cap_save_buffers - allocate buffers for saving capabilities
 * @dev: the PCI device
 */
void pci_allocate_cap_save_buffers(struct pci_dev *dev)
{
	int error;

	error = pci_add_cap_save_buffer(dev, PCI_CAP_ID_EXP,
					PCI_EXP_SAVE_REGS * sizeof(u16));
	if (error)
		dev_err(&dev->dev,
			"unable to preallocate PCI Express save buffer\n");

	error = pci_add_cap_save_buffer(dev, PCI_CAP_ID_PCIX, sizeof(u16));
	if (error)
		dev_err(&dev->dev,
			"unable to preallocate PCI-X save buffer\n");
}

void pci_free_cap_save_buffers(struct pci_dev *dev)
{
	struct pci_cap_saved_state *tmp;
	struct hlist_node *n;

	hlist_for_each_entry_safe(tmp, n, &dev->saved_cap_space, next)
		kfree(tmp);
}

/**
 * pci_configure_ari - enable or disable ARI forwarding
 * @dev: the PCI device
 *
 * If @dev and its upstream bridge both support ARI, enable ARI in the
 * bridge.  Otherwise, disable ARI in the bridge.
 */
void pci_configure_ari(struct pci_dev *dev)
{
	u32 cap;
	struct pci_dev *bridge;

	if (pcie_ari_disabled || !pci_is_pcie(dev) || dev->devfn)
		return;

	bridge = dev->bus->self;
	if (!bridge)
		return;

	pcie_capability_read_dword(bridge, PCI_EXP_DEVCAP2, &cap);
	if (!(cap & PCI_EXP_DEVCAP2_ARI))
		return;

	if (pci_find_ext_capability(dev, PCI_EXT_CAP_ID_ARI)) {
		pcie_capability_set_word(bridge, PCI_EXP_DEVCTL2,
					 PCI_EXP_DEVCTL2_ARI);
		bridge->ari_enabled = 1;
	} else {
		pcie_capability_clear_word(bridge, PCI_EXP_DEVCTL2,
					   PCI_EXP_DEVCTL2_ARI);
		bridge->ari_enabled = 0;
	}
}

/**
 * pci_enable_ido - enable ID-based Ordering on a device
 * @dev: the PCI device
 * @type: which types of IDO to enable
 *
 * Enable ID-based ordering on @dev.  @type can contain the bits
 * %PCI_EXP_IDO_REQUEST and/or %PCI_EXP_IDO_COMPLETION to indicate
 * which types of transactions are allowed to be re-ordered.
 */
void pci_enable_ido(struct pci_dev *dev, unsigned long type)
{
	u16 ctrl = 0;

	if (type & PCI_EXP_IDO_REQUEST)
		ctrl |= PCI_EXP_DEVCTL2_IDO_REQ_EN;
	if (type & PCI_EXP_IDO_COMPLETION)
		ctrl |= PCI_EXP_DEVCTL2_IDO_CMP_EN;
	if (ctrl)
		pcie_capability_set_word(dev, PCI_EXP_DEVCTL2, ctrl);
}
EXPORT_SYMBOL(pci_enable_ido);

/**
 * pci_disable_ido - disable ID-based ordering on a device
 * @dev: the PCI device
 * @type: which types of IDO to disable
 */
void pci_disable_ido(struct pci_dev *dev, unsigned long type)
{
	u16 ctrl = 0;

	if (type & PCI_EXP_IDO_REQUEST)
		ctrl |= PCI_EXP_DEVCTL2_IDO_REQ_EN;
	if (type & PCI_EXP_IDO_COMPLETION)
		ctrl |= PCI_EXP_DEVCTL2_IDO_CMP_EN;
	if (ctrl)
		pcie_capability_clear_word(dev, PCI_EXP_DEVCTL2, ctrl);
}
EXPORT_SYMBOL(pci_disable_ido);

/**
 * pci_enable_obff - enable optimized buffer flush/fill
 * @dev: PCI device
 * @type: type of signaling to use
 *
 * Try to enable @type OBFF signaling on @dev.  It will try using WAKE#
 * signaling if possible, falling back to message signaling only if
 * WAKE# isn't supported.  @type should indicate whether the PCIe link
 * be brought out of L0s or L1 to send the message.  It should be either
 * %PCI_EXP_OBFF_SIGNAL_ALWAYS or %PCI_OBFF_SIGNAL_L0.
 *
 * If your device can benefit from receiving all messages, even at the
 * power cost of bringing the link back up from a low power state, use
 * %PCI_EXP_OBFF_SIGNAL_ALWAYS.  Otherwise, use %PCI_OBFF_SIGNAL_L0 (the
 * preferred type).
 *
 * RETURNS:
 * Zero on success, appropriate error number on failure.
 */
int pci_enable_obff(struct pci_dev *dev, enum pci_obff_signal_type type)
{
	u32 cap;
	u16 ctrl;
	int ret;

	pcie_capability_read_dword(dev, PCI_EXP_DEVCAP2, &cap);
	if (!(cap & PCI_EXP_DEVCAP2_OBFF_MASK))
		return -ENOTSUPP; /* no OBFF support at all */

	/* Make sure the topology supports OBFF as well */
	if (dev->bus->self) {
		ret = pci_enable_obff(dev->bus->self, type);
		if (ret)
			return ret;
	}

	pcie_capability_read_word(dev, PCI_EXP_DEVCTL2, &ctrl);
	if (cap & PCI_EXP_DEVCAP2_OBFF_WAKE)
		ctrl |= PCI_EXP_DEVCTL2_OBFF_WAKE_EN;
	else {
		switch (type) {
		case PCI_EXP_OBFF_SIGNAL_L0:
			if (!(ctrl & PCI_EXP_DEVCTL2_OBFF_WAKE_EN))
				ctrl |= PCI_EXP_DEVCTL2_OBFF_MSGA_EN;
			break;
		case PCI_EXP_OBFF_SIGNAL_ALWAYS:
			ctrl &= ~PCI_EXP_DEVCTL2_OBFF_WAKE_EN;
			ctrl |= PCI_EXP_DEVCTL2_OBFF_MSGB_EN;
			break;
		default:
			WARN(1, "bad OBFF signal type\n");
			return -ENOTSUPP;
		}
	}
	pcie_capability_write_word(dev, PCI_EXP_DEVCTL2, ctrl);

	return 0;
}
EXPORT_SYMBOL(pci_enable_obff);

/**
 * pci_disable_obff - disable optimized buffer flush/fill
 * @dev: PCI device
 *
 * Disable OBFF on @dev.
 */
void pci_disable_obff(struct pci_dev *dev)
{
	pcie_capability_clear_word(dev, PCI_EXP_DEVCTL2,
				   PCI_EXP_DEVCTL2_OBFF_WAKE_EN);
}
EXPORT_SYMBOL(pci_disable_obff);

/**
 * pci_ltr_supported - check whether a device supports LTR
 * @dev: PCI device
 *
 * RETURNS:
 * True if @dev supports latency tolerance reporting, false otherwise.
 */
static bool pci_ltr_supported(struct pci_dev *dev)
{
	u32 cap;

	pcie_capability_read_dword(dev, PCI_EXP_DEVCAP2, &cap);

	return cap & PCI_EXP_DEVCAP2_LTR;
}

/**
 * pci_enable_ltr - enable latency tolerance reporting
 * @dev: PCI device
 *
 * Enable LTR on @dev if possible, which means enabling it first on
 * upstream ports.
 *
 * RETURNS:
 * Zero on success, errno on failure.
 */
int pci_enable_ltr(struct pci_dev *dev)
{
	int ret;

	/* Only primary function can enable/disable LTR */
	if (PCI_FUNC(dev->devfn) != 0)
		return -EINVAL;

	if (!pci_ltr_supported(dev))
		return -ENOTSUPP;

	/* Enable upstream ports first */
	if (dev->bus->self) {
		ret = pci_enable_ltr(dev->bus->self);
		if (ret)
			return ret;
	}

	return pcie_capability_set_word(dev, PCI_EXP_DEVCTL2,
					PCI_EXP_DEVCTL2_LTR_EN);
}
EXPORT_SYMBOL(pci_enable_ltr);

/**
 * pci_disable_ltr - disable latency tolerance reporting
 * @dev: PCI device
 */
void pci_disable_ltr(struct pci_dev *dev)
{
	/* Only primary function can enable/disable LTR */
	if (PCI_FUNC(dev->devfn) != 0)
		return;

	if (!pci_ltr_supported(dev))
		return;

	pcie_capability_clear_word(dev, PCI_EXP_DEVCTL2,
				   PCI_EXP_DEVCTL2_LTR_EN);
}
EXPORT_SYMBOL(pci_disable_ltr);

static int __pci_ltr_scale(int *val)
{
	int scale = 0;

	while (*val > 1023) {
		*val = (*val + 31) / 32;
		scale++;
	}
	return scale;
}

/**
 * pci_set_ltr - set LTR latency values
 * @dev: PCI device
 * @snoop_lat_ns: snoop latency in nanoseconds
 * @nosnoop_lat_ns: nosnoop latency in nanoseconds
 *
 * Figure out the scale and set the LTR values accordingly.
 */
int pci_set_ltr(struct pci_dev *dev, int snoop_lat_ns, int nosnoop_lat_ns)
{
	int pos, ret, snoop_scale, nosnoop_scale;
	u16 val;

	if (!pci_ltr_supported(dev))
		return -ENOTSUPP;

	snoop_scale = __pci_ltr_scale(&snoop_lat_ns);
	nosnoop_scale = __pci_ltr_scale(&nosnoop_lat_ns);

	if (snoop_lat_ns > PCI_LTR_VALUE_MASK ||
	    nosnoop_lat_ns > PCI_LTR_VALUE_MASK)
		return -EINVAL;

	if ((snoop_scale > (PCI_LTR_SCALE_MASK >> PCI_LTR_SCALE_SHIFT)) ||
	    (nosnoop_scale > (PCI_LTR_SCALE_MASK >> PCI_LTR_SCALE_SHIFT)))
		return -EINVAL;

	pos = pci_find_ext_capability(dev, PCI_EXT_CAP_ID_LTR);
	if (!pos)
		return -ENOTSUPP;

	val = (snoop_scale << PCI_LTR_SCALE_SHIFT) | snoop_lat_ns;
	ret = pci_write_config_word(dev, pos + PCI_LTR_MAX_SNOOP_LAT, val);
	if (ret != 4)
		return -EIO;

	val = (nosnoop_scale << PCI_LTR_SCALE_SHIFT) | nosnoop_lat_ns;
	ret = pci_write_config_word(dev, pos + PCI_LTR_MAX_NOSNOOP_LAT, val);
	if (ret != 4)
		return -EIO;

	return 0;
}
EXPORT_SYMBOL(pci_set_ltr);

static int pci_acs_enable;

/**
 * pci_request_acs - ask for ACS to be enabled if supported
 */
void pci_request_acs(void)
{
	pci_acs_enable = 1;
}

/**
 * pci_enable_acs - enable ACS if hardware support it
 * @dev: the PCI device
 */
void pci_enable_acs(struct pci_dev *dev)
{
	int pos;
	u16 cap;
	u16 ctrl;

	if (!pci_acs_enable)
		return;

	pos = pci_find_ext_capability(dev, PCI_EXT_CAP_ID_ACS);
	if (!pos)
		return;

	pci_read_config_word(dev, pos + PCI_ACS_CAP, &cap);
	pci_read_config_word(dev, pos + PCI_ACS_CTRL, &ctrl);

	/* Source Validation */
	ctrl |= (cap & PCI_ACS_SV);

	/* P2P Request Redirect */
	ctrl |= (cap & PCI_ACS_RR);

	/* P2P Completion Redirect */
	ctrl |= (cap & PCI_ACS_CR);

	/* Upstream Forwarding */
	ctrl |= (cap & PCI_ACS_UF);

	pci_write_config_word(dev, pos + PCI_ACS_CTRL, ctrl);
}

static bool pci_acs_flags_enabled(struct pci_dev *pdev, u16 acs_flags)
{
	int pos;
	u16 cap, ctrl;

	pos = pci_find_ext_capability(pdev, PCI_EXT_CAP_ID_ACS);
	if (!pos)
		return false;

	/*
	 * Except for egress control, capabilities are either required
	 * or only required if controllable.  Features missing from the
	 * capability field can therefore be assumed as hard-wired enabled.
	 */
	pci_read_config_word(pdev, pos + PCI_ACS_CAP, &cap);
	acs_flags &= (cap | PCI_ACS_EC);

	pci_read_config_word(pdev, pos + PCI_ACS_CTRL, &ctrl);
	return (ctrl & acs_flags) == acs_flags;
}

/**
 * pci_acs_enabled - test ACS against required flags for a given device
 * @pdev: device to test
 * @acs_flags: required PCI ACS flags
 *
 * Return true if the device supports the provided flags.  Automatically
 * filters out flags that are not implemented on multifunction devices.
 *
 * Note that this interface checks the effective ACS capabilities of the
 * device rather than the actual capabilities.  For instance, most single
 * function endpoints are not required to support ACS because they have no
 * opportunity for peer-to-peer access.  We therefore return 'true'
 * regardless of whether the device exposes an ACS capability.  This makes
 * it much easier for callers of this function to ignore the actual type
 * or topology of the device when testing ACS support.
 */
bool pci_acs_enabled(struct pci_dev *pdev, u16 acs_flags)
{
	int ret;

	ret = pci_dev_specific_acs_enabled(pdev, acs_flags);
	if (ret >= 0)
		return ret > 0;

	/*
	 * Conventional PCI and PCI-X devices never support ACS, either
	 * effectively or actually.  The shared bus topology implies that
	 * any device on the bus can receive or snoop DMA.
	 */
	if (!pci_is_pcie(pdev))
		return false;

	switch (pci_pcie_type(pdev)) {
	/*
	 * PCI/X-to-PCIe bridges are not specifically mentioned by the spec,
<<<<<<< HEAD
	 * but since their primary inteface is PCI/X, we conservatively
=======
	 * but since their primary interface is PCI/X, we conservatively
>>>>>>> d8ec26d7
	 * handle them as we would a non-PCIe device.
	 */
	case PCI_EXP_TYPE_PCIE_BRIDGE:
	/*
	 * PCIe 3.0, 6.12.1 excludes ACS on these devices.  "ACS is never
	 * applicable... must never implement an ACS Extended Capability...".
	 * This seems arbitrary, but we take a conservative interpretation
	 * of this statement.
	 */
	case PCI_EXP_TYPE_PCI_BRIDGE:
	case PCI_EXP_TYPE_RC_EC:
		return false;
	/*
	 * PCIe 3.0, 6.12.1.1 specifies that downstream and root ports should
	 * implement ACS in order to indicate their peer-to-peer capabilities,
	 * regardless of whether they are single- or multi-function devices.
	 */
	case PCI_EXP_TYPE_DOWNSTREAM:
	case PCI_EXP_TYPE_ROOT_PORT:
		return pci_acs_flags_enabled(pdev, acs_flags);
	/*
	 * PCIe 3.0, 6.12.1.2 specifies ACS capabilities that should be
	 * implemented by the remaining PCIe types to indicate peer-to-peer
<<<<<<< HEAD
	 * capabilities, but only when they are part of a multifunciton
=======
	 * capabilities, but only when they are part of a multifunction
>>>>>>> d8ec26d7
	 * device.  The footnote for section 6.12 indicates the specific
	 * PCIe types included here.
	 */
	case PCI_EXP_TYPE_ENDPOINT:
	case PCI_EXP_TYPE_UPSTREAM:
	case PCI_EXP_TYPE_LEG_END:
	case PCI_EXP_TYPE_RC_END:
		if (!pdev->multifunction)
			break;

		return pci_acs_flags_enabled(pdev, acs_flags);
	}

	/*
<<<<<<< HEAD
	 * PCIe 3.0, 6.12.1.3 specifies no ACS capabilties are applicable
=======
	 * PCIe 3.0, 6.12.1.3 specifies no ACS capabilities are applicable
>>>>>>> d8ec26d7
	 * to single function devices with the exception of downstream ports.
	 */
	return true;
}

/**
 * pci_acs_path_enable - test ACS flags from start to end in a hierarchy
 * @start: starting downstream device
 * @end: ending upstream device or NULL to search to the root bus
 * @acs_flags: required flags
 *
 * Walk up a device tree from start to end testing PCI ACS support.  If
 * any step along the way does not support the required flags, return false.
 */
bool pci_acs_path_enabled(struct pci_dev *start,
			  struct pci_dev *end, u16 acs_flags)
{
	struct pci_dev *pdev, *parent = start;

	do {
		pdev = parent;

		if (!pci_acs_enabled(pdev, acs_flags))
			return false;

		if (pci_is_root_bus(pdev->bus))
			return (end == NULL);

		parent = pdev->bus->self;
	} while (pdev != end);

	return true;
}

/**
 * pci_swizzle_interrupt_pin - swizzle INTx for device behind bridge
 * @dev: the PCI device
 * @pin: the INTx pin (1=INTA, 2=INTB, 3=INTC, 4=INTD)
 *
 * Perform INTx swizzling for a device behind one level of bridge.  This is
 * required by section 9.1 of the PCI-to-PCI bridge specification for devices
 * behind bridges on add-in cards.  For devices with ARI enabled, the slot
 * number is always 0 (see the Implementation Note in section 2.2.8.1 of
 * the PCI Express Base Specification, Revision 2.1)
 */
u8 pci_swizzle_interrupt_pin(const struct pci_dev *dev, u8 pin)
{
	int slot;

	if (pci_ari_enabled(dev->bus))
		slot = 0;
	else
		slot = PCI_SLOT(dev->devfn);

	return (((pin - 1) + slot) % 4) + 1;
}

int
pci_get_interrupt_pin(struct pci_dev *dev, struct pci_dev **bridge)
{
	u8 pin;

	pin = dev->pin;
	if (!pin)
		return -1;

	while (!pci_is_root_bus(dev->bus)) {
		pin = pci_swizzle_interrupt_pin(dev, pin);
		dev = dev->bus->self;
	}
	*bridge = dev;
	return pin;
}

/**
 * pci_common_swizzle - swizzle INTx all the way to root bridge
 * @dev: the PCI device
 * @pinp: pointer to the INTx pin value (1=INTA, 2=INTB, 3=INTD, 4=INTD)
 *
 * Perform INTx swizzling for a device.  This traverses through all PCI-to-PCI
 * bridges all the way up to a PCI root bus.
 */
u8 pci_common_swizzle(struct pci_dev *dev, u8 *pinp)
{
	u8 pin = *pinp;

	while (!pci_is_root_bus(dev->bus)) {
		pin = pci_swizzle_interrupt_pin(dev, pin);
		dev = dev->bus->self;
	}
	*pinp = pin;
	return PCI_SLOT(dev->devfn);
}

/**
 *	pci_release_region - Release a PCI bar
 *	@pdev: PCI device whose resources were previously reserved by pci_request_region
 *	@bar: BAR to release
 *
 *	Releases the PCI I/O and memory resources previously reserved by a
 *	successful call to pci_request_region.  Call this function only
 *	after all use of the PCI regions has ceased.
 */
void pci_release_region(struct pci_dev *pdev, int bar)
{
	struct pci_devres *dr;

	if (pci_resource_len(pdev, bar) == 0)
		return;
	if (pci_resource_flags(pdev, bar) & IORESOURCE_IO)
		release_region(pci_resource_start(pdev, bar),
				pci_resource_len(pdev, bar));
	else if (pci_resource_flags(pdev, bar) & IORESOURCE_MEM)
		release_mem_region(pci_resource_start(pdev, bar),
				pci_resource_len(pdev, bar));

	dr = find_pci_dr(pdev);
	if (dr)
		dr->region_mask &= ~(1 << bar);
}

/**
 *	__pci_request_region - Reserved PCI I/O and memory resource
 *	@pdev: PCI device whose resources are to be reserved
 *	@bar: BAR to be reserved
 *	@res_name: Name to be associated with resource.
 *	@exclusive: whether the region access is exclusive or not
 *
 *	Mark the PCI region associated with PCI device @pdev BR @bar as
 *	being reserved by owner @res_name.  Do not access any
 *	address inside the PCI regions unless this call returns
 *	successfully.
 *
 *	If @exclusive is set, then the region is marked so that userspace
 *	is explicitly not allowed to map the resource via /dev/mem or
 *	sysfs MMIO access.
 *
 *	Returns 0 on success, or %EBUSY on error.  A warning
 *	message is also printed on failure.
 */
static int __pci_request_region(struct pci_dev *pdev, int bar, const char *res_name,
									int exclusive)
{
	struct pci_devres *dr;

	if (pci_resource_len(pdev, bar) == 0)
		return 0;

	if (pci_resource_flags(pdev, bar) & IORESOURCE_IO) {
		if (!request_region(pci_resource_start(pdev, bar),
			    pci_resource_len(pdev, bar), res_name))
			goto err_out;
	}
	else if (pci_resource_flags(pdev, bar) & IORESOURCE_MEM) {
		if (!__request_mem_region(pci_resource_start(pdev, bar),
					pci_resource_len(pdev, bar), res_name,
					exclusive))
			goto err_out;
	}

	dr = find_pci_dr(pdev);
	if (dr)
		dr->region_mask |= 1 << bar;

	return 0;

err_out:
	dev_warn(&pdev->dev, "BAR %d: can't reserve %pR\n", bar,
		 &pdev->resource[bar]);
	return -EBUSY;
}

/**
 *	pci_request_region - Reserve PCI I/O and memory resource
 *	@pdev: PCI device whose resources are to be reserved
 *	@bar: BAR to be reserved
 *	@res_name: Name to be associated with resource
 *
 *	Mark the PCI region associated with PCI device @pdev BAR @bar as
 *	being reserved by owner @res_name.  Do not access any
 *	address inside the PCI regions unless this call returns
 *	successfully.
 *
 *	Returns 0 on success, or %EBUSY on error.  A warning
 *	message is also printed on failure.
 */
int pci_request_region(struct pci_dev *pdev, int bar, const char *res_name)
{
	return __pci_request_region(pdev, bar, res_name, 0);
}

/**
 *	pci_request_region_exclusive - Reserved PCI I/O and memory resource
 *	@pdev: PCI device whose resources are to be reserved
 *	@bar: BAR to be reserved
 *	@res_name: Name to be associated with resource.
 *
 *	Mark the PCI region associated with PCI device @pdev BR @bar as
 *	being reserved by owner @res_name.  Do not access any
 *	address inside the PCI regions unless this call returns
 *	successfully.
 *
 *	Returns 0 on success, or %EBUSY on error.  A warning
 *	message is also printed on failure.
 *
 *	The key difference that _exclusive makes it that userspace is
 *	explicitly not allowed to map the resource via /dev/mem or
 *	sysfs.
 */
int pci_request_region_exclusive(struct pci_dev *pdev, int bar, const char *res_name)
{
	return __pci_request_region(pdev, bar, res_name, IORESOURCE_EXCLUSIVE);
}
/**
 * pci_release_selected_regions - Release selected PCI I/O and memory resources
 * @pdev: PCI device whose resources were previously reserved
 * @bars: Bitmask of BARs to be released
 *
 * Release selected PCI I/O and memory resources previously reserved.
 * Call this function only after all use of the PCI regions has ceased.
 */
void pci_release_selected_regions(struct pci_dev *pdev, int bars)
{
	int i;

	for (i = 0; i < 6; i++)
		if (bars & (1 << i))
			pci_release_region(pdev, i);
}

static int __pci_request_selected_regions(struct pci_dev *pdev, int bars,
				 const char *res_name, int excl)
{
	int i;

	for (i = 0; i < 6; i++)
		if (bars & (1 << i))
			if (__pci_request_region(pdev, i, res_name, excl))
				goto err_out;
	return 0;

err_out:
	while(--i >= 0)
		if (bars & (1 << i))
			pci_release_region(pdev, i);

	return -EBUSY;
}


/**
 * pci_request_selected_regions - Reserve selected PCI I/O and memory resources
 * @pdev: PCI device whose resources are to be reserved
 * @bars: Bitmask of BARs to be requested
 * @res_name: Name to be associated with resource
 */
int pci_request_selected_regions(struct pci_dev *pdev, int bars,
				 const char *res_name)
{
	return __pci_request_selected_regions(pdev, bars, res_name, 0);
}

int pci_request_selected_regions_exclusive(struct pci_dev *pdev,
				 int bars, const char *res_name)
{
	return __pci_request_selected_regions(pdev, bars, res_name,
			IORESOURCE_EXCLUSIVE);
}

/**
 *	pci_release_regions - Release reserved PCI I/O and memory resources
 *	@pdev: PCI device whose resources were previously reserved by pci_request_regions
 *
 *	Releases all PCI I/O and memory resources previously reserved by a
 *	successful call to pci_request_regions.  Call this function only
 *	after all use of the PCI regions has ceased.
 */

void pci_release_regions(struct pci_dev *pdev)
{
	pci_release_selected_regions(pdev, (1 << 6) - 1);
}

/**
 *	pci_request_regions - Reserved PCI I/O and memory resources
 *	@pdev: PCI device whose resources are to be reserved
 *	@res_name: Name to be associated with resource.
 *
 *	Mark all PCI regions associated with PCI device @pdev as
 *	being reserved by owner @res_name.  Do not access any
 *	address inside the PCI regions unless this call returns
 *	successfully.
 *
 *	Returns 0 on success, or %EBUSY on error.  A warning
 *	message is also printed on failure.
 */
int pci_request_regions(struct pci_dev *pdev, const char *res_name)
{
	return pci_request_selected_regions(pdev, ((1 << 6) - 1), res_name);
}

/**
 *	pci_request_regions_exclusive - Reserved PCI I/O and memory resources
 *	@pdev: PCI device whose resources are to be reserved
 *	@res_name: Name to be associated with resource.
 *
 *	Mark all PCI regions associated with PCI device @pdev as
 *	being reserved by owner @res_name.  Do not access any
 *	address inside the PCI regions unless this call returns
 *	successfully.
 *
 *	pci_request_regions_exclusive() will mark the region so that
 *	/dev/mem and the sysfs MMIO access will not be allowed.
 *
 *	Returns 0 on success, or %EBUSY on error.  A warning
 *	message is also printed on failure.
 */
int pci_request_regions_exclusive(struct pci_dev *pdev, const char *res_name)
{
	return pci_request_selected_regions_exclusive(pdev,
					((1 << 6) - 1), res_name);
}

static void __pci_set_master(struct pci_dev *dev, bool enable)
{
	u16 old_cmd, cmd;

	pci_read_config_word(dev, PCI_COMMAND, &old_cmd);
	if (enable)
		cmd = old_cmd | PCI_COMMAND_MASTER;
	else
		cmd = old_cmd & ~PCI_COMMAND_MASTER;
	if (cmd != old_cmd) {
		dev_dbg(&dev->dev, "%s bus mastering\n",
			enable ? "enabling" : "disabling");
		pci_write_config_word(dev, PCI_COMMAND, cmd);
	}
	dev->is_busmaster = enable;
}

/**
 * pcibios_setup - process "pci=" kernel boot arguments
 * @str: string used to pass in "pci=" kernel boot arguments
 *
 * Process kernel boot arguments.  This is the default implementation.
 * Architecture specific implementations can override this as necessary.
 */
char * __weak __init pcibios_setup(char *str)
{
	return str;
}

/**
 * pcibios_set_master - enable PCI bus-mastering for device dev
 * @dev: the PCI device to enable
 *
 * Enables PCI bus-mastering for the device.  This is the default
 * implementation.  Architecture specific implementations can override
 * this if necessary.
 */
void __weak pcibios_set_master(struct pci_dev *dev)
{
	u8 lat;

	/* The latency timer doesn't apply to PCIe (either Type 0 or Type 1) */
	if (pci_is_pcie(dev))
		return;

	pci_read_config_byte(dev, PCI_LATENCY_TIMER, &lat);
	if (lat < 16)
		lat = (64 <= pcibios_max_latency) ? 64 : pcibios_max_latency;
	else if (lat > pcibios_max_latency)
		lat = pcibios_max_latency;
	else
		return;

	pci_write_config_byte(dev, PCI_LATENCY_TIMER, lat);
}

/**
 * pci_set_master - enables bus-mastering for device dev
 * @dev: the PCI device to enable
 *
 * Enables bus-mastering on the device and calls pcibios_set_master()
 * to do the needed arch specific settings.
 */
void pci_set_master(struct pci_dev *dev)
{
	__pci_set_master(dev, true);
	pcibios_set_master(dev);
}

/**
 * pci_clear_master - disables bus-mastering for device dev
 * @dev: the PCI device to disable
 */
void pci_clear_master(struct pci_dev *dev)
{
	__pci_set_master(dev, false);
}

/**
 * pci_set_cacheline_size - ensure the CACHE_LINE_SIZE register is programmed
 * @dev: the PCI device for which MWI is to be enabled
 *
 * Helper function for pci_set_mwi.
 * Originally copied from drivers/net/acenic.c.
 * Copyright 1998-2001 by Jes Sorensen, <jes@trained-monkey.org>.
 *
 * RETURNS: An appropriate -ERRNO error value on error, or zero for success.
 */
int pci_set_cacheline_size(struct pci_dev *dev)
{
	u8 cacheline_size;

	if (!pci_cache_line_size)
		return -EINVAL;

	/* Validate current setting: the PCI_CACHE_LINE_SIZE must be
	   equal to or multiple of the right value. */
	pci_read_config_byte(dev, PCI_CACHE_LINE_SIZE, &cacheline_size);
	if (cacheline_size >= pci_cache_line_size &&
	    (cacheline_size % pci_cache_line_size) == 0)
		return 0;

	/* Write the correct value. */
	pci_write_config_byte(dev, PCI_CACHE_LINE_SIZE, pci_cache_line_size);
	/* Read it back. */
	pci_read_config_byte(dev, PCI_CACHE_LINE_SIZE, &cacheline_size);
	if (cacheline_size == pci_cache_line_size)
		return 0;

	dev_printk(KERN_DEBUG, &dev->dev, "cache line size of %d is not "
		   "supported\n", pci_cache_line_size << 2);

	return -EINVAL;
}
EXPORT_SYMBOL_GPL(pci_set_cacheline_size);

#ifdef PCI_DISABLE_MWI
int pci_set_mwi(struct pci_dev *dev)
{
	return 0;
}

int pci_try_set_mwi(struct pci_dev *dev)
{
	return 0;
}

void pci_clear_mwi(struct pci_dev *dev)
{
}

#else

/**
 * pci_set_mwi - enables memory-write-invalidate PCI transaction
 * @dev: the PCI device for which MWI is enabled
 *
 * Enables the Memory-Write-Invalidate transaction in %PCI_COMMAND.
 *
 * RETURNS: An appropriate -ERRNO error value on error, or zero for success.
 */
int
pci_set_mwi(struct pci_dev *dev)
{
	int rc;
	u16 cmd;

	rc = pci_set_cacheline_size(dev);
	if (rc)
		return rc;

	pci_read_config_word(dev, PCI_COMMAND, &cmd);
	if (! (cmd & PCI_COMMAND_INVALIDATE)) {
		dev_dbg(&dev->dev, "enabling Mem-Wr-Inval\n");
		cmd |= PCI_COMMAND_INVALIDATE;
		pci_write_config_word(dev, PCI_COMMAND, cmd);
	}

	return 0;
}

/**
 * pci_try_set_mwi - enables memory-write-invalidate PCI transaction
 * @dev: the PCI device for which MWI is enabled
 *
 * Enables the Memory-Write-Invalidate transaction in %PCI_COMMAND.
 * Callers are not required to check the return value.
 *
 * RETURNS: An appropriate -ERRNO error value on error, or zero for success.
 */
int pci_try_set_mwi(struct pci_dev *dev)
{
	int rc = pci_set_mwi(dev);
	return rc;
}

/**
 * pci_clear_mwi - disables Memory-Write-Invalidate for device dev
 * @dev: the PCI device to disable
 *
 * Disables PCI Memory-Write-Invalidate transaction on the device
 */
void
pci_clear_mwi(struct pci_dev *dev)
{
	u16 cmd;

	pci_read_config_word(dev, PCI_COMMAND, &cmd);
	if (cmd & PCI_COMMAND_INVALIDATE) {
		cmd &= ~PCI_COMMAND_INVALIDATE;
		pci_write_config_word(dev, PCI_COMMAND, cmd);
	}
}
#endif /* ! PCI_DISABLE_MWI */

/**
 * pci_intx - enables/disables PCI INTx for device dev
 * @pdev: the PCI device to operate on
 * @enable: boolean: whether to enable or disable PCI INTx
 *
 * Enables/disables PCI INTx for device dev
 */
void
pci_intx(struct pci_dev *pdev, int enable)
{
	u16 pci_command, new;

	pci_read_config_word(pdev, PCI_COMMAND, &pci_command);

	if (enable) {
		new = pci_command & ~PCI_COMMAND_INTX_DISABLE;
	} else {
		new = pci_command | PCI_COMMAND_INTX_DISABLE;
	}

	if (new != pci_command) {
		struct pci_devres *dr;

		pci_write_config_word(pdev, PCI_COMMAND, new);

		dr = find_pci_dr(pdev);
		if (dr && !dr->restore_intx) {
			dr->restore_intx = 1;
			dr->orig_intx = !enable;
		}
	}
}

/**
 * pci_intx_mask_supported - probe for INTx masking support
 * @dev: the PCI device to operate on
 *
 * Check if the device dev support INTx masking via the config space
 * command word.
 */
bool pci_intx_mask_supported(struct pci_dev *dev)
{
	bool mask_supported = false;
	u16 orig, new;

	if (dev->broken_intx_masking)
		return false;

	pci_cfg_access_lock(dev);

	pci_read_config_word(dev, PCI_COMMAND, &orig);
	pci_write_config_word(dev, PCI_COMMAND,
			      orig ^ PCI_COMMAND_INTX_DISABLE);
	pci_read_config_word(dev, PCI_COMMAND, &new);

	/*
	 * There's no way to protect against hardware bugs or detect them
	 * reliably, but as long as we know what the value should be, let's
	 * go ahead and check it.
	 */
	if ((new ^ orig) & ~PCI_COMMAND_INTX_DISABLE) {
		dev_err(&dev->dev, "Command register changed from "
			"0x%x to 0x%x: driver or hardware bug?\n", orig, new);
	} else if ((new ^ orig) & PCI_COMMAND_INTX_DISABLE) {
		mask_supported = true;
		pci_write_config_word(dev, PCI_COMMAND, orig);
	}

	pci_cfg_access_unlock(dev);
	return mask_supported;
}
EXPORT_SYMBOL_GPL(pci_intx_mask_supported);

static bool pci_check_and_set_intx_mask(struct pci_dev *dev, bool mask)
{
	struct pci_bus *bus = dev->bus;
	bool mask_updated = true;
	u32 cmd_status_dword;
	u16 origcmd, newcmd;
	unsigned long flags;
	bool irq_pending;

	/*
	 * We do a single dword read to retrieve both command and status.
	 * Document assumptions that make this possible.
	 */
	BUILD_BUG_ON(PCI_COMMAND % 4);
	BUILD_BUG_ON(PCI_COMMAND + 2 != PCI_STATUS);

	raw_spin_lock_irqsave(&pci_lock, flags);

	bus->ops->read(bus, dev->devfn, PCI_COMMAND, 4, &cmd_status_dword);

	irq_pending = (cmd_status_dword >> 16) & PCI_STATUS_INTERRUPT;

	/*
	 * Check interrupt status register to see whether our device
	 * triggered the interrupt (when masking) or the next IRQ is
	 * already pending (when unmasking).
	 */
	if (mask != irq_pending) {
		mask_updated = false;
		goto done;
	}

	origcmd = cmd_status_dword;
	newcmd = origcmd & ~PCI_COMMAND_INTX_DISABLE;
	if (mask)
		newcmd |= PCI_COMMAND_INTX_DISABLE;
	if (newcmd != origcmd)
		bus->ops->write(bus, dev->devfn, PCI_COMMAND, 2, newcmd);

done:
	raw_spin_unlock_irqrestore(&pci_lock, flags);

	return mask_updated;
}

/**
 * pci_check_and_mask_intx - mask INTx on pending interrupt
 * @dev: the PCI device to operate on
 *
 * Check if the device dev has its INTx line asserted, mask it and
 * return true in that case. False is returned if not interrupt was
 * pending.
 */
bool pci_check_and_mask_intx(struct pci_dev *dev)
{
	return pci_check_and_set_intx_mask(dev, true);
}
EXPORT_SYMBOL_GPL(pci_check_and_mask_intx);

/**
 * pci_check_and_mask_intx - unmask INTx of no interrupt is pending
 * @dev: the PCI device to operate on
 *
 * Check if the device dev has its INTx line asserted, unmask it if not
 * and return true. False is returned and the mask remains active if
 * there was still an interrupt pending.
 */
bool pci_check_and_unmask_intx(struct pci_dev *dev)
{
	return pci_check_and_set_intx_mask(dev, false);
}
EXPORT_SYMBOL_GPL(pci_check_and_unmask_intx);

/**
 * pci_msi_off - disables any MSI or MSI-X capabilities
 * @dev: the PCI device to operate on
 *
 * If you want to use MSI, see pci_enable_msi() and friends.
 * This is a lower-level primitive that allows us to disable
 * MSI operation at the device level.
 */
void pci_msi_off(struct pci_dev *dev)
{
	int pos;
	u16 control;

	/*
	 * This looks like it could go in msi.c, but we need it even when
	 * CONFIG_PCI_MSI=n.  For the same reason, we can't use
	 * dev->msi_cap or dev->msix_cap here.
	 */
	pos = pci_find_capability(dev, PCI_CAP_ID_MSI);
	if (pos) {
		pci_read_config_word(dev, pos + PCI_MSI_FLAGS, &control);
		control &= ~PCI_MSI_FLAGS_ENABLE;
		pci_write_config_word(dev, pos + PCI_MSI_FLAGS, control);
	}
	pos = pci_find_capability(dev, PCI_CAP_ID_MSIX);
	if (pos) {
		pci_read_config_word(dev, pos + PCI_MSIX_FLAGS, &control);
		control &= ~PCI_MSIX_FLAGS_ENABLE;
		pci_write_config_word(dev, pos + PCI_MSIX_FLAGS, control);
	}
}
EXPORT_SYMBOL_GPL(pci_msi_off);

int pci_set_dma_max_seg_size(struct pci_dev *dev, unsigned int size)
{
	return dma_set_max_seg_size(&dev->dev, size);
}
EXPORT_SYMBOL(pci_set_dma_max_seg_size);

int pci_set_dma_seg_boundary(struct pci_dev *dev, unsigned long mask)
{
	return dma_set_seg_boundary(&dev->dev, mask);
}
EXPORT_SYMBOL(pci_set_dma_seg_boundary);

/**
 * pci_wait_for_pending_transaction - waits for pending transaction
 * @dev: the PCI device to operate on
 *
 * Return 0 if transaction is pending 1 otherwise.
 */
int pci_wait_for_pending_transaction(struct pci_dev *dev)
{
	int i;
	u16 status;

	/* Wait for Transaction Pending bit clean */
	for (i = 0; i < 4; i++) {
		if (i)
			msleep((1 << (i - 1)) * 100);

		pcie_capability_read_word(dev, PCI_EXP_DEVSTA, &status);
		if (!(status & PCI_EXP_DEVSTA_TRPND))
			return 1;
	}

	return 0;
}
EXPORT_SYMBOL(pci_wait_for_pending_transaction);

static int pcie_flr(struct pci_dev *dev, int probe)
{
	u32 cap;

	pcie_capability_read_dword(dev, PCI_EXP_DEVCAP, &cap);
	if (!(cap & PCI_EXP_DEVCAP_FLR))
		return -ENOTTY;

	if (probe)
		return 0;

	if (!pci_wait_for_pending_transaction(dev))
		dev_err(&dev->dev, "transaction is not cleared; proceeding with reset anyway\n");

	pcie_capability_set_word(dev, PCI_EXP_DEVCTL, PCI_EXP_DEVCTL_BCR_FLR);

	msleep(100);

	return 0;
}

static int pci_af_flr(struct pci_dev *dev, int probe)
{
	int i;
	int pos;
	u8 cap;
	u8 status;

	pos = pci_find_capability(dev, PCI_CAP_ID_AF);
	if (!pos)
		return -ENOTTY;

	pci_read_config_byte(dev, pos + PCI_AF_CAP, &cap);
	if (!(cap & PCI_AF_CAP_TP) || !(cap & PCI_AF_CAP_FLR))
		return -ENOTTY;

	if (probe)
		return 0;

	/* Wait for Transaction Pending bit clean */
	for (i = 0; i < 4; i++) {
		if (i)
			msleep((1 << (i - 1)) * 100);

		pci_read_config_byte(dev, pos + PCI_AF_STATUS, &status);
		if (!(status & PCI_AF_STATUS_TP))
			goto clear;
	}

	dev_err(&dev->dev, "transaction is not cleared; "
			"proceeding with reset anyway\n");

clear:
	pci_write_config_byte(dev, pos + PCI_AF_CTRL, PCI_AF_CTRL_FLR);
	msleep(100);

	return 0;
}

/**
 * pci_pm_reset - Put device into PCI_D3 and back into PCI_D0.
 * @dev: Device to reset.
 * @probe: If set, only check if the device can be reset this way.
 *
 * If @dev supports native PCI PM and its PCI_PM_CTRL_NO_SOFT_RESET flag is
 * unset, it will be reinitialized internally when going from PCI_D3hot to
 * PCI_D0.  If that's the case and the device is not in a low-power state
 * already, force it into PCI_D3hot and back to PCI_D0, causing it to be reset.
 *
 * NOTE: This causes the caller to sleep for twice the device power transition
 * cooldown period, which for the D0->D3hot and D3hot->D0 transitions is 10 ms
 * by default (i.e. unless the @dev's d3_delay field has a different value).
 * Moreover, only devices in D0 can be reset by this function.
 */
static int pci_pm_reset(struct pci_dev *dev, int probe)
{
	u16 csr;

	if (!dev->pm_cap)
		return -ENOTTY;

	pci_read_config_word(dev, dev->pm_cap + PCI_PM_CTRL, &csr);
	if (csr & PCI_PM_CTRL_NO_SOFT_RESET)
		return -ENOTTY;

	if (probe)
		return 0;

	if (dev->current_state != PCI_D0)
		return -EINVAL;

	csr &= ~PCI_PM_CTRL_STATE_MASK;
	csr |= PCI_D3hot;
	pci_write_config_word(dev, dev->pm_cap + PCI_PM_CTRL, csr);
	pci_dev_d3_sleep(dev);

	csr &= ~PCI_PM_CTRL_STATE_MASK;
	csr |= PCI_D0;
	pci_write_config_word(dev, dev->pm_cap + PCI_PM_CTRL, csr);
	pci_dev_d3_sleep(dev);

	return 0;
}

/**
 * pci_reset_bridge_secondary_bus - Reset the secondary bus on a PCI bridge.
 * @dev: Bridge device
 *
 * Use the bridge control register to assert reset on the secondary bus.
 * Devices on the secondary bus are left in power-on state.
 */
void pci_reset_bridge_secondary_bus(struct pci_dev *dev)
{
	u16 ctrl;

	pci_read_config_word(dev, PCI_BRIDGE_CONTROL, &ctrl);
	ctrl |= PCI_BRIDGE_CTL_BUS_RESET;
	pci_write_config_word(dev, PCI_BRIDGE_CONTROL, ctrl);
	/*
	 * PCI spec v3.0 7.6.4.2 requires minimum Trst of 1ms.  Double
<<<<<<< HEAD
	 * this to 2ms to ensure that we meet the minium requirement.
=======
	 * this to 2ms to ensure that we meet the minimum requirement.
>>>>>>> d8ec26d7
	 */
	msleep(2);

	ctrl &= ~PCI_BRIDGE_CTL_BUS_RESET;
	pci_write_config_word(dev, PCI_BRIDGE_CONTROL, ctrl);

	/*
	 * Trhfa for conventional PCI is 2^25 clock cycles.
	 * Assuming a minimum 33MHz clock this results in a 1s
	 * delay before we can consider subordinate devices to
	 * be re-initialized.  PCIe has some ways to shorten this,
	 * but we don't make use of them yet.
	 */
	ssleep(1);
}
EXPORT_SYMBOL_GPL(pci_reset_bridge_secondary_bus);

static int pci_parent_bus_reset(struct pci_dev *dev, int probe)
{
	struct pci_dev *pdev;

	if (pci_is_root_bus(dev->bus) || dev->subordinate || !dev->bus->self)
		return -ENOTTY;

	list_for_each_entry(pdev, &dev->bus->devices, bus_list)
		if (pdev != dev)
			return -ENOTTY;

	if (probe)
		return 0;

	pci_reset_bridge_secondary_bus(dev->bus->self);

	return 0;
}

static int pci_reset_hotplug_slot(struct hotplug_slot *hotplug, int probe)
{
	int rc = -ENOTTY;

	if (!hotplug || !try_module_get(hotplug->ops->owner))
		return rc;

	if (hotplug->ops->reset_slot)
		rc = hotplug->ops->reset_slot(hotplug, probe);

	module_put(hotplug->ops->owner);

	return rc;
}

static int pci_dev_reset_slot_function(struct pci_dev *dev, int probe)
{
	struct pci_dev *pdev;

	if (dev->subordinate || !dev->slot)
		return -ENOTTY;

	list_for_each_entry(pdev, &dev->bus->devices, bus_list)
		if (pdev != dev && pdev->slot == dev->slot)
			return -ENOTTY;

	return pci_reset_hotplug_slot(dev->slot->hotplug, probe);
}

static int __pci_dev_reset(struct pci_dev *dev, int probe)
{
	int rc;

	might_sleep();

	rc = pci_dev_specific_reset(dev, probe);
	if (rc != -ENOTTY)
		goto done;

	rc = pcie_flr(dev, probe);
	if (rc != -ENOTTY)
		goto done;

	rc = pci_af_flr(dev, probe);
	if (rc != -ENOTTY)
		goto done;

	rc = pci_pm_reset(dev, probe);
	if (rc != -ENOTTY)
		goto done;

	rc = pci_dev_reset_slot_function(dev, probe);
	if (rc != -ENOTTY)
		goto done;

	rc = pci_parent_bus_reset(dev, probe);
done:
	return rc;
}

static void pci_dev_lock(struct pci_dev *dev)
{
	pci_cfg_access_lock(dev);
	/* block PM suspend, driver probe, etc. */
	device_lock(&dev->dev);
}

static void pci_dev_unlock(struct pci_dev *dev)
{
	device_unlock(&dev->dev);
	pci_cfg_access_unlock(dev);
}

static void pci_dev_save_and_disable(struct pci_dev *dev)
{
	/*
	 * Wake-up device prior to save.  PM registers default to D0 after
	 * reset and a simple register restore doesn't reliably return
	 * to a non-D0 state anyway.
	 */
	pci_set_power_state(dev, PCI_D0);

	pci_save_state(dev);
	/*
	 * Disable the device by clearing the Command register, except for
	 * INTx-disable which is set.  This not only disables MMIO and I/O port
	 * BARs, but also prevents the device from being Bus Master, preventing
	 * DMA from the device including MSI/MSI-X interrupts.  For PCI 2.3
	 * compliant devices, INTx-disable prevents legacy interrupts.
	 */
	pci_write_config_word(dev, PCI_COMMAND, PCI_COMMAND_INTX_DISABLE);
}

static void pci_dev_restore(struct pci_dev *dev)
{
	pci_restore_state(dev);
}

static int pci_dev_reset(struct pci_dev *dev, int probe)
{
	int rc;

	if (!probe)
		pci_dev_lock(dev);

	rc = __pci_dev_reset(dev, probe);

	if (!probe)
		pci_dev_unlock(dev);

	return rc;
}
/**
 * __pci_reset_function - reset a PCI device function
 * @dev: PCI device to reset
 *
 * Some devices allow an individual function to be reset without affecting
 * other functions in the same device.  The PCI device must be responsive
 * to PCI config space in order to use this function.
 *
 * The device function is presumed to be unused when this function is called.
 * Resetting the device will make the contents of PCI configuration space
 * random, so any caller of this must be prepared to reinitialise the
 * device including MSI, bus mastering, BARs, decoding IO and memory spaces,
 * etc.
 *
 * Returns 0 if the device function was successfully reset or negative if the
 * device doesn't support resetting a single function.
 */
int __pci_reset_function(struct pci_dev *dev)
{
	return pci_dev_reset(dev, 0);
}
EXPORT_SYMBOL_GPL(__pci_reset_function);

/**
 * __pci_reset_function_locked - reset a PCI device function while holding
 * the @dev mutex lock.
 * @dev: PCI device to reset
 *
 * Some devices allow an individual function to be reset without affecting
 * other functions in the same device.  The PCI device must be responsive
 * to PCI config space in order to use this function.
 *
 * The device function is presumed to be unused and the caller is holding
 * the device mutex lock when this function is called.
 * Resetting the device will make the contents of PCI configuration space
 * random, so any caller of this must be prepared to reinitialise the
 * device including MSI, bus mastering, BARs, decoding IO and memory spaces,
 * etc.
 *
 * Returns 0 if the device function was successfully reset or negative if the
 * device doesn't support resetting a single function.
 */
int __pci_reset_function_locked(struct pci_dev *dev)
{
	return __pci_dev_reset(dev, 0);
}
EXPORT_SYMBOL_GPL(__pci_reset_function_locked);

/**
 * pci_probe_reset_function - check whether the device can be safely reset
 * @dev: PCI device to reset
 *
 * Some devices allow an individual function to be reset without affecting
 * other functions in the same device.  The PCI device must be responsive
 * to PCI config space in order to use this function.
 *
 * Returns 0 if the device function can be reset or negative if the
 * device doesn't support resetting a single function.
 */
int pci_probe_reset_function(struct pci_dev *dev)
{
	return pci_dev_reset(dev, 1);
}

/**
 * pci_reset_function - quiesce and reset a PCI device function
 * @dev: PCI device to reset
 *
 * Some devices allow an individual function to be reset without affecting
 * other functions in the same device.  The PCI device must be responsive
 * to PCI config space in order to use this function.
 *
 * This function does not just reset the PCI portion of a device, but
 * clears all the state associated with the device.  This function differs
 * from __pci_reset_function in that it saves and restores device state
 * over the reset.
 *
 * Returns 0 if the device function was successfully reset or negative if the
 * device doesn't support resetting a single function.
 */
int pci_reset_function(struct pci_dev *dev)
{
	int rc;

	rc = pci_dev_reset(dev, 1);
	if (rc)
		return rc;

	pci_dev_save_and_disable(dev);

	rc = pci_dev_reset(dev, 0);

	pci_dev_restore(dev);

	return rc;
}
EXPORT_SYMBOL_GPL(pci_reset_function);

/* Lock devices from the top of the tree down */
static void pci_bus_lock(struct pci_bus *bus)
{
	struct pci_dev *dev;

	list_for_each_entry(dev, &bus->devices, bus_list) {
		pci_dev_lock(dev);
		if (dev->subordinate)
			pci_bus_lock(dev->subordinate);
	}
}

/* Unlock devices from the bottom of the tree up */
static void pci_bus_unlock(struct pci_bus *bus)
{
	struct pci_dev *dev;

	list_for_each_entry(dev, &bus->devices, bus_list) {
		if (dev->subordinate)
			pci_bus_unlock(dev->subordinate);
		pci_dev_unlock(dev);
	}
}

/* Lock devices from the top of the tree down */
static void pci_slot_lock(struct pci_slot *slot)
{
	struct pci_dev *dev;

	list_for_each_entry(dev, &slot->bus->devices, bus_list) {
		if (!dev->slot || dev->slot != slot)
			continue;
		pci_dev_lock(dev);
		if (dev->subordinate)
			pci_bus_lock(dev->subordinate);
	}
}

/* Unlock devices from the bottom of the tree up */
static void pci_slot_unlock(struct pci_slot *slot)
{
	struct pci_dev *dev;

	list_for_each_entry(dev, &slot->bus->devices, bus_list) {
		if (!dev->slot || dev->slot != slot)
			continue;
		if (dev->subordinate)
			pci_bus_unlock(dev->subordinate);
		pci_dev_unlock(dev);
	}
}

/* Save and disable devices from the top of the tree down */
static void pci_bus_save_and_disable(struct pci_bus *bus)
{
	struct pci_dev *dev;

	list_for_each_entry(dev, &bus->devices, bus_list) {
		pci_dev_save_and_disable(dev);
		if (dev->subordinate)
			pci_bus_save_and_disable(dev->subordinate);
	}
}

/*
 * Restore devices from top of the tree down - parent bridges need to be
 * restored before we can get to subordinate devices.
 */
static void pci_bus_restore(struct pci_bus *bus)
{
	struct pci_dev *dev;

	list_for_each_entry(dev, &bus->devices, bus_list) {
		pci_dev_restore(dev);
		if (dev->subordinate)
			pci_bus_restore(dev->subordinate);
	}
}

/* Save and disable devices from the top of the tree down */
static void pci_slot_save_and_disable(struct pci_slot *slot)
{
	struct pci_dev *dev;

	list_for_each_entry(dev, &slot->bus->devices, bus_list) {
		if (!dev->slot || dev->slot != slot)
			continue;
		pci_dev_save_and_disable(dev);
		if (dev->subordinate)
			pci_bus_save_and_disable(dev->subordinate);
	}
}

/*
 * Restore devices from top of the tree down - parent bridges need to be
 * restored before we can get to subordinate devices.
 */
static void pci_slot_restore(struct pci_slot *slot)
{
	struct pci_dev *dev;

	list_for_each_entry(dev, &slot->bus->devices, bus_list) {
		if (!dev->slot || dev->slot != slot)
			continue;
		pci_dev_restore(dev);
		if (dev->subordinate)
			pci_bus_restore(dev->subordinate);
	}
}

static int pci_slot_reset(struct pci_slot *slot, int probe)
{
	int rc;

	if (!slot)
		return -ENOTTY;

	if (!probe)
		pci_slot_lock(slot);

	might_sleep();

	rc = pci_reset_hotplug_slot(slot->hotplug, probe);

	if (!probe)
		pci_slot_unlock(slot);

	return rc;
}

/**
 * pci_probe_reset_slot - probe whether a PCI slot can be reset
 * @slot: PCI slot to probe
 *
 * Return 0 if slot can be reset, negative if a slot reset is not supported.
 */
int pci_probe_reset_slot(struct pci_slot *slot)
{
	return pci_slot_reset(slot, 1);
}
EXPORT_SYMBOL_GPL(pci_probe_reset_slot);

/**
 * pci_reset_slot - reset a PCI slot
 * @slot: PCI slot to reset
 *
 * A PCI bus may host multiple slots, each slot may support a reset mechanism
 * independent of other slots.  For instance, some slots may support slot power
 * control.  In the case of a 1:1 bus to slot architecture, this function may
 * wrap the bus reset to avoid spurious slot related events such as hotplug.
 * Generally a slot reset should be attempted before a bus reset.  All of the
 * function of the slot and any subordinate buses behind the slot are reset
 * through this function.  PCI config space of all devices in the slot and
 * behind the slot is saved before and restored after reset.
 *
 * Return 0 on success, non-zero on error.
 */
int pci_reset_slot(struct pci_slot *slot)
{
	int rc;

	rc = pci_slot_reset(slot, 1);
	if (rc)
		return rc;

	pci_slot_save_and_disable(slot);

	rc = pci_slot_reset(slot, 0);

	pci_slot_restore(slot);

	return rc;
}
EXPORT_SYMBOL_GPL(pci_reset_slot);

static int pci_bus_reset(struct pci_bus *bus, int probe)
{
	if (!bus->self)
		return -ENOTTY;

	if (probe)
		return 0;

	pci_bus_lock(bus);

	might_sleep();

	pci_reset_bridge_secondary_bus(bus->self);

	pci_bus_unlock(bus);

	return 0;
}

/**
 * pci_probe_reset_bus - probe whether a PCI bus can be reset
 * @bus: PCI bus to probe
 *
 * Return 0 if bus can be reset, negative if a bus reset is not supported.
 */
int pci_probe_reset_bus(struct pci_bus *bus)
{
	return pci_bus_reset(bus, 1);
}
EXPORT_SYMBOL_GPL(pci_probe_reset_bus);

/**
 * pci_reset_bus - reset a PCI bus
 * @bus: top level PCI bus to reset
 *
 * Do a bus reset on the given bus and any subordinate buses, saving
 * and restoring state of all devices.
 *
 * Return 0 on success, non-zero on error.
 */
int pci_reset_bus(struct pci_bus *bus)
{
	int rc;

	rc = pci_bus_reset(bus, 1);
	if (rc)
		return rc;

	pci_bus_save_and_disable(bus);

	rc = pci_bus_reset(bus, 0);

	pci_bus_restore(bus);

	return rc;
}
EXPORT_SYMBOL_GPL(pci_reset_bus);

/**
 * pcix_get_max_mmrbc - get PCI-X maximum designed memory read byte count
 * @dev: PCI device to query
 *
 * Returns mmrbc: maximum designed memory read count in bytes
 *    or appropriate error value.
 */
int pcix_get_max_mmrbc(struct pci_dev *dev)
{
	int cap;
	u32 stat;

	cap = pci_find_capability(dev, PCI_CAP_ID_PCIX);
	if (!cap)
		return -EINVAL;

	if (pci_read_config_dword(dev, cap + PCI_X_STATUS, &stat))
		return -EINVAL;

	return 512 << ((stat & PCI_X_STATUS_MAX_READ) >> 21);
}
EXPORT_SYMBOL(pcix_get_max_mmrbc);

/**
 * pcix_get_mmrbc - get PCI-X maximum memory read byte count
 * @dev: PCI device to query
 *
 * Returns mmrbc: maximum memory read count in bytes
 *    or appropriate error value.
 */
int pcix_get_mmrbc(struct pci_dev *dev)
{
	int cap;
	u16 cmd;

	cap = pci_find_capability(dev, PCI_CAP_ID_PCIX);
	if (!cap)
		return -EINVAL;

	if (pci_read_config_word(dev, cap + PCI_X_CMD, &cmd))
		return -EINVAL;

	return 512 << ((cmd & PCI_X_CMD_MAX_READ) >> 2);
}
EXPORT_SYMBOL(pcix_get_mmrbc);

/**
 * pcix_set_mmrbc - set PCI-X maximum memory read byte count
 * @dev: PCI device to query
 * @mmrbc: maximum memory read count in bytes
 *    valid values are 512, 1024, 2048, 4096
 *
 * If possible sets maximum memory read byte count, some bridges have erratas
 * that prevent this.
 */
int pcix_set_mmrbc(struct pci_dev *dev, int mmrbc)
{
	int cap;
	u32 stat, v, o;
	u16 cmd;

	if (mmrbc < 512 || mmrbc > 4096 || !is_power_of_2(mmrbc))
		return -EINVAL;

	v = ffs(mmrbc) - 10;

	cap = pci_find_capability(dev, PCI_CAP_ID_PCIX);
	if (!cap)
		return -EINVAL;

	if (pci_read_config_dword(dev, cap + PCI_X_STATUS, &stat))
		return -EINVAL;

	if (v > (stat & PCI_X_STATUS_MAX_READ) >> 21)
		return -E2BIG;

	if (pci_read_config_word(dev, cap + PCI_X_CMD, &cmd))
		return -EINVAL;

	o = (cmd & PCI_X_CMD_MAX_READ) >> 2;
	if (o != v) {
		if (v > o && (dev->bus->bus_flags & PCI_BUS_FLAGS_NO_MMRBC))
			return -EIO;

		cmd &= ~PCI_X_CMD_MAX_READ;
		cmd |= v << 2;
		if (pci_write_config_word(dev, cap + PCI_X_CMD, cmd))
			return -EIO;
	}
	return 0;
}
EXPORT_SYMBOL(pcix_set_mmrbc);

/**
 * pcie_get_readrq - get PCI Express read request size
 * @dev: PCI device to query
 *
 * Returns maximum memory read request in bytes
 *    or appropriate error value.
 */
int pcie_get_readrq(struct pci_dev *dev)
{
	u16 ctl;

	pcie_capability_read_word(dev, PCI_EXP_DEVCTL, &ctl);

	return 128 << ((ctl & PCI_EXP_DEVCTL_READRQ) >> 12);
}
EXPORT_SYMBOL(pcie_get_readrq);

/**
 * pcie_set_readrq - set PCI Express maximum memory read request
 * @dev: PCI device to query
 * @rq: maximum memory read count in bytes
 *    valid values are 128, 256, 512, 1024, 2048, 4096
 *
 * If possible sets maximum memory read request in bytes
 */
int pcie_set_readrq(struct pci_dev *dev, int rq)
{
	u16 v;

	if (rq < 128 || rq > 4096 || !is_power_of_2(rq))
		return -EINVAL;

	/*
	 * If using the "performance" PCIe config, we clamp the
	 * read rq size to the max packet size to prevent the
	 * host bridge generating requests larger than we can
	 * cope with
	 */
	if (pcie_bus_config == PCIE_BUS_PERFORMANCE) {
		int mps = pcie_get_mps(dev);

		if (mps < rq)
			rq = mps;
	}

	v = (ffs(rq) - 8) << 12;

	return pcie_capability_clear_and_set_word(dev, PCI_EXP_DEVCTL,
						  PCI_EXP_DEVCTL_READRQ, v);
}
EXPORT_SYMBOL(pcie_set_readrq);

/**
 * pcie_get_mps - get PCI Express maximum payload size
 * @dev: PCI device to query
 *
 * Returns maximum payload size in bytes
 */
int pcie_get_mps(struct pci_dev *dev)
{
	u16 ctl;

	pcie_capability_read_word(dev, PCI_EXP_DEVCTL, &ctl);

	return 128 << ((ctl & PCI_EXP_DEVCTL_PAYLOAD) >> 5);
}
EXPORT_SYMBOL(pcie_get_mps);

/**
 * pcie_set_mps - set PCI Express maximum payload size
 * @dev: PCI device to query
 * @mps: maximum payload size in bytes
 *    valid values are 128, 256, 512, 1024, 2048, 4096
 *
 * If possible sets maximum payload size
 */
int pcie_set_mps(struct pci_dev *dev, int mps)
{
	u16 v;

	if (mps < 128 || mps > 4096 || !is_power_of_2(mps))
		return -EINVAL;

	v = ffs(mps) - 8;
	if (v > dev->pcie_mpss)
		return -EINVAL;
	v <<= 5;

	return pcie_capability_clear_and_set_word(dev, PCI_EXP_DEVCTL,
						  PCI_EXP_DEVCTL_PAYLOAD, v);
}
EXPORT_SYMBOL(pcie_set_mps);

/**
 * pcie_get_minimum_link - determine minimum link settings of a PCI device
 * @dev: PCI device to query
 * @speed: storage for minimum speed
 * @width: storage for minimum width
 *
 * This function will walk up the PCI device chain and determine the minimum
 * link width and speed of the device.
 */
int pcie_get_minimum_link(struct pci_dev *dev, enum pci_bus_speed *speed,
			  enum pcie_link_width *width)
{
	int ret;

	*speed = PCI_SPEED_UNKNOWN;
	*width = PCIE_LNK_WIDTH_UNKNOWN;

	while (dev) {
		u16 lnksta;
		enum pci_bus_speed next_speed;
		enum pcie_link_width next_width;

		ret = pcie_capability_read_word(dev, PCI_EXP_LNKSTA, &lnksta);
		if (ret)
			return ret;

		next_speed = pcie_link_speed[lnksta & PCI_EXP_LNKSTA_CLS];
		next_width = (lnksta & PCI_EXP_LNKSTA_NLW) >>
			PCI_EXP_LNKSTA_NLW_SHIFT;

		if (next_speed < *speed)
			*speed = next_speed;

		if (next_width < *width)
			*width = next_width;

		dev = dev->bus->self;
	}

	return 0;
}
EXPORT_SYMBOL(pcie_get_minimum_link);

/**
 * pcie_get_minimum_link - determine minimum link settings of a PCI device
 * @dev: PCI device to query
 * @speed: storage for minimum speed
 * @width: storage for minimum width
 *
 * This function will walk up the PCI device chain and determine the minimum
 * link width and speed of the device.
 */
int pcie_get_minimum_link(struct pci_dev *dev, enum pci_bus_speed *speed,
			  enum pcie_link_width *width)
{
	int ret;

	*speed = PCI_SPEED_UNKNOWN;
	*width = PCIE_LNK_WIDTH_UNKNOWN;

	while (dev) {
		u16 lnksta;
		enum pci_bus_speed next_speed;
		enum pcie_link_width next_width;

		ret = pcie_capability_read_word(dev, PCI_EXP_LNKSTA, &lnksta);
		if (ret)
			return ret;

		next_speed = pcie_link_speed[lnksta & PCI_EXP_LNKSTA_CLS];
		next_width = (lnksta & PCI_EXP_LNKSTA_NLW) >>
			PCI_EXP_LNKSTA_NLW_SHIFT;

		if (next_speed < *speed)
			*speed = next_speed;

		if (next_width < *width)
			*width = next_width;

		dev = dev->bus->self;
	}

	return 0;
}
EXPORT_SYMBOL(pcie_get_minimum_link);

/**
 * pci_select_bars - Make BAR mask from the type of resource
 * @dev: the PCI device for which BAR mask is made
 * @flags: resource type mask to be selected
 *
 * This helper routine makes bar mask from the type of resource.
 */
int pci_select_bars(struct pci_dev *dev, unsigned long flags)
{
	int i, bars = 0;
	for (i = 0; i < PCI_NUM_RESOURCES; i++)
		if (pci_resource_flags(dev, i) & flags)
			bars |= (1 << i);
	return bars;
}

/**
 * pci_resource_bar - get position of the BAR associated with a resource
 * @dev: the PCI device
 * @resno: the resource number
 * @type: the BAR type to be filled in
 *
 * Returns BAR position in config space, or 0 if the BAR is invalid.
 */
int pci_resource_bar(struct pci_dev *dev, int resno, enum pci_bar_type *type)
{
	int reg;

	if (resno < PCI_ROM_RESOURCE) {
		*type = pci_bar_unknown;
		return PCI_BASE_ADDRESS_0 + 4 * resno;
	} else if (resno == PCI_ROM_RESOURCE) {
		*type = pci_bar_mem32;
		return dev->rom_base_reg;
	} else if (resno < PCI_BRIDGE_RESOURCES) {
		/* device specific resource */
		reg = pci_iov_resource_bar(dev, resno, type);
		if (reg)
			return reg;
	}

	dev_err(&dev->dev, "BAR %d: invalid resource\n", resno);
	return 0;
}

/* Some architectures require additional programming to enable VGA */
static arch_set_vga_state_t arch_set_vga_state;

void __init pci_register_set_vga_state(arch_set_vga_state_t func)
{
	arch_set_vga_state = func;	/* NULL disables */
}

static int pci_set_vga_state_arch(struct pci_dev *dev, bool decode,
		      unsigned int command_bits, u32 flags)
{
	if (arch_set_vga_state)
		return arch_set_vga_state(dev, decode, command_bits,
						flags);
	return 0;
}

/**
 * pci_set_vga_state - set VGA decode state on device and parents if requested
 * @dev: the PCI device
 * @decode: true = enable decoding, false = disable decoding
 * @command_bits: PCI_COMMAND_IO and/or PCI_COMMAND_MEMORY
 * @flags: traverse ancestors and change bridges
 * CHANGE_BRIDGE_ONLY / CHANGE_BRIDGE
 */
int pci_set_vga_state(struct pci_dev *dev, bool decode,
		      unsigned int command_bits, u32 flags)
{
	struct pci_bus *bus;
	struct pci_dev *bridge;
	u16 cmd;
	int rc;

	WARN_ON((flags & PCI_VGA_STATE_CHANGE_DECODES) & (command_bits & ~(PCI_COMMAND_IO|PCI_COMMAND_MEMORY)));

	/* ARCH specific VGA enables */
	rc = pci_set_vga_state_arch(dev, decode, command_bits, flags);
	if (rc)
		return rc;

	if (flags & PCI_VGA_STATE_CHANGE_DECODES) {
		pci_read_config_word(dev, PCI_COMMAND, &cmd);
		if (decode == true)
			cmd |= command_bits;
		else
			cmd &= ~command_bits;
		pci_write_config_word(dev, PCI_COMMAND, cmd);
	}

	if (!(flags & PCI_VGA_STATE_CHANGE_BRIDGE))
		return 0;

	bus = dev->bus;
	while (bus) {
		bridge = bus->self;
		if (bridge) {
			pci_read_config_word(bridge, PCI_BRIDGE_CONTROL,
					     &cmd);
			if (decode == true)
				cmd |= PCI_BRIDGE_CTL_VGA;
			else
				cmd &= ~PCI_BRIDGE_CTL_VGA;
			pci_write_config_word(bridge, PCI_BRIDGE_CONTROL,
					      cmd);
		}
		bus = bus->parent;
	}
	return 0;
}

bool pci_device_is_present(struct pci_dev *pdev)
{
	u32 v;

	return pci_bus_read_dev_vendor_id(pdev->bus, pdev->devfn, &v, 0);
}
EXPORT_SYMBOL_GPL(pci_device_is_present);

#define RESOURCE_ALIGNMENT_PARAM_SIZE COMMAND_LINE_SIZE
static char resource_alignment_param[RESOURCE_ALIGNMENT_PARAM_SIZE] = {0};
static DEFINE_SPINLOCK(resource_alignment_lock);

/**
 * pci_specified_resource_alignment - get resource alignment specified by user.
 * @dev: the PCI device to get
 *
 * RETURNS: Resource alignment if it is specified.
 *          Zero if it is not specified.
 */
static resource_size_t pci_specified_resource_alignment(struct pci_dev *dev)
{
	int seg, bus, slot, func, align_order, count;
	resource_size_t align = 0;
	char *p;

	spin_lock(&resource_alignment_lock);
	p = resource_alignment_param;
	while (*p) {
		count = 0;
		if (sscanf(p, "%d%n", &align_order, &count) == 1 &&
							p[count] == '@') {
			p += count + 1;
		} else {
			align_order = -1;
		}
		if (sscanf(p, "%x:%x:%x.%x%n",
			&seg, &bus, &slot, &func, &count) != 4) {
			seg = 0;
			if (sscanf(p, "%x:%x.%x%n",
					&bus, &slot, &func, &count) != 3) {
				/* Invalid format */
				printk(KERN_ERR "PCI: Can't parse resource_alignment parameter: %s\n",
					p);
				break;
			}
		}
		p += count;
		if (seg == pci_domain_nr(dev->bus) &&
			bus == dev->bus->number &&
			slot == PCI_SLOT(dev->devfn) &&
			func == PCI_FUNC(dev->devfn)) {
			if (align_order == -1) {
				align = PAGE_SIZE;
			} else {
				align = 1 << align_order;
			}
			/* Found */
			break;
		}
		if (*p != ';' && *p != ',') {
			/* End of param or invalid format */
			break;
		}
		p++;
	}
	spin_unlock(&resource_alignment_lock);
	return align;
}

/*
 * This function disables memory decoding and releases memory resources
 * of the device specified by kernel's boot parameter 'pci=resource_alignment='.
 * It also rounds up size to specified alignment.
 * Later on, the kernel will assign page-aligned memory resource back
 * to the device.
 */
void pci_reassigndev_resource_alignment(struct pci_dev *dev)
{
	int i;
	struct resource *r;
	resource_size_t align, size;
	u16 command;

	/* check if specified PCI is target device to reassign */
	align = pci_specified_resource_alignment(dev);
	if (!align)
		return;

	if (dev->hdr_type == PCI_HEADER_TYPE_NORMAL &&
	    (dev->class >> 8) == PCI_CLASS_BRIDGE_HOST) {
		dev_warn(&dev->dev,
			"Can't reassign resources to host bridge.\n");
		return;
	}

	dev_info(&dev->dev,
		"Disabling memory decoding and releasing memory resources.\n");
	pci_read_config_word(dev, PCI_COMMAND, &command);
	command &= ~PCI_COMMAND_MEMORY;
	pci_write_config_word(dev, PCI_COMMAND, command);

	for (i = 0; i < PCI_BRIDGE_RESOURCES; i++) {
		r = &dev->resource[i];
		if (!(r->flags & IORESOURCE_MEM))
			continue;
		size = resource_size(r);
		if (size < align) {
			size = align;
			dev_info(&dev->dev,
				"Rounding up size of resource #%d to %#llx.\n",
				i, (unsigned long long)size);
		}
		r->end = size - 1;
		r->start = 0;
	}
	/* Need to disable bridge's resource window,
	 * to enable the kernel to reassign new resource
	 * window later on.
	 */
	if (dev->hdr_type == PCI_HEADER_TYPE_BRIDGE &&
	    (dev->class >> 8) == PCI_CLASS_BRIDGE_PCI) {
		for (i = PCI_BRIDGE_RESOURCES; i < PCI_NUM_RESOURCES; i++) {
			r = &dev->resource[i];
			if (!(r->flags & IORESOURCE_MEM))
				continue;
			r->end = resource_size(r) - 1;
			r->start = 0;
		}
		pci_disable_bridge_window(dev);
	}
}

static ssize_t pci_set_resource_alignment_param(const char *buf, size_t count)
{
	if (count > RESOURCE_ALIGNMENT_PARAM_SIZE - 1)
		count = RESOURCE_ALIGNMENT_PARAM_SIZE - 1;
	spin_lock(&resource_alignment_lock);
	strncpy(resource_alignment_param, buf, count);
	resource_alignment_param[count] = '\0';
	spin_unlock(&resource_alignment_lock);
	return count;
}

static ssize_t pci_get_resource_alignment_param(char *buf, size_t size)
{
	size_t count;
	spin_lock(&resource_alignment_lock);
	count = snprintf(buf, size, "%s", resource_alignment_param);
	spin_unlock(&resource_alignment_lock);
	return count;
}

static ssize_t pci_resource_alignment_show(struct bus_type *bus, char *buf)
{
	return pci_get_resource_alignment_param(buf, PAGE_SIZE);
}

static ssize_t pci_resource_alignment_store(struct bus_type *bus,
					const char *buf, size_t count)
{
	return pci_set_resource_alignment_param(buf, count);
}

BUS_ATTR(resource_alignment, 0644, pci_resource_alignment_show,
					pci_resource_alignment_store);

static int __init pci_resource_alignment_sysfs_init(void)
{
	return bus_create_file(&pci_bus_type,
					&bus_attr_resource_alignment);
}

late_initcall(pci_resource_alignment_sysfs_init);

static void pci_no_domains(void)
{
#ifdef CONFIG_PCI_DOMAINS
	pci_domains_supported = 0;
#endif
}

/**
 * pci_ext_cfg_avail - can we access extended PCI config space?
 *
 * Returns 1 if we can access PCI extended config space (offsets
 * greater than 0xff). This is the default implementation. Architecture
 * implementations can override this.
 */
int __weak pci_ext_cfg_avail(void)
{
	return 1;
}

void __weak pci_fixup_cardbus(struct pci_bus *bus)
{
}
EXPORT_SYMBOL(pci_fixup_cardbus);

static int __init pci_setup(char *str)
{
	while (str) {
		char *k = strchr(str, ',');
		if (k)
			*k++ = 0;
		if (*str && (str = pcibios_setup(str)) && *str) {
			if (!strcmp(str, "nomsi")) {
				pci_no_msi();
			} else if (!strcmp(str, "noaer")) {
				pci_no_aer();
			} else if (!strncmp(str, "realloc=", 8)) {
				pci_realloc_get_opt(str + 8);
			} else if (!strncmp(str, "realloc", 7)) {
				pci_realloc_get_opt("on");
			} else if (!strcmp(str, "nodomains")) {
				pci_no_domains();
			} else if (!strncmp(str, "noari", 5)) {
				pcie_ari_disabled = true;
			} else if (!strncmp(str, "cbiosize=", 9)) {
				pci_cardbus_io_size = memparse(str + 9, &str);
			} else if (!strncmp(str, "cbmemsize=", 10)) {
				pci_cardbus_mem_size = memparse(str + 10, &str);
			} else if (!strncmp(str, "resource_alignment=", 19)) {
				pci_set_resource_alignment_param(str + 19,
							strlen(str + 19));
			} else if (!strncmp(str, "ecrc=", 5)) {
				pcie_ecrc_get_policy(str + 5);
			} else if (!strncmp(str, "hpiosize=", 9)) {
				pci_hotplug_io_size = memparse(str + 9, &str);
			} else if (!strncmp(str, "hpmemsize=", 10)) {
				pci_hotplug_mem_size = memparse(str + 10, &str);
			} else if (!strncmp(str, "pcie_bus_tune_off", 17)) {
				pcie_bus_config = PCIE_BUS_TUNE_OFF;
			} else if (!strncmp(str, "pcie_bus_safe", 13)) {
				pcie_bus_config = PCIE_BUS_SAFE;
			} else if (!strncmp(str, "pcie_bus_perf", 13)) {
				pcie_bus_config = PCIE_BUS_PERFORMANCE;
			} else if (!strncmp(str, "pcie_bus_peer2peer", 18)) {
				pcie_bus_config = PCIE_BUS_PEER2PEER;
			} else if (!strncmp(str, "pcie_scan_all", 13)) {
				pci_add_flags(PCI_SCAN_ALL_PCIE_DEVS);
			} else {
				printk(KERN_ERR "PCI: Unknown option `%s'\n",
						str);
			}
		}
		str = k;
	}
	return 0;
}
early_param("pci", pci_setup);

EXPORT_SYMBOL(pci_reenable_device);
EXPORT_SYMBOL(pci_enable_device_io);
EXPORT_SYMBOL(pci_enable_device_mem);
EXPORT_SYMBOL(pci_enable_device);
EXPORT_SYMBOL(pcim_enable_device);
EXPORT_SYMBOL(pcim_pin_device);
EXPORT_SYMBOL(pci_disable_device);
EXPORT_SYMBOL(pci_find_capability);
EXPORT_SYMBOL(pci_bus_find_capability);
EXPORT_SYMBOL(pci_release_regions);
EXPORT_SYMBOL(pci_request_regions);
EXPORT_SYMBOL(pci_request_regions_exclusive);
EXPORT_SYMBOL(pci_release_region);
EXPORT_SYMBOL(pci_request_region);
EXPORT_SYMBOL(pci_request_region_exclusive);
EXPORT_SYMBOL(pci_release_selected_regions);
EXPORT_SYMBOL(pci_request_selected_regions);
EXPORT_SYMBOL(pci_request_selected_regions_exclusive);
EXPORT_SYMBOL(pci_set_master);
EXPORT_SYMBOL(pci_clear_master);
EXPORT_SYMBOL(pci_set_mwi);
EXPORT_SYMBOL(pci_try_set_mwi);
EXPORT_SYMBOL(pci_clear_mwi);
EXPORT_SYMBOL_GPL(pci_intx);
EXPORT_SYMBOL(pci_assign_resource);
EXPORT_SYMBOL(pci_find_parent_resource);
EXPORT_SYMBOL(pci_select_bars);

EXPORT_SYMBOL(pci_set_power_state);
EXPORT_SYMBOL(pci_save_state);
EXPORT_SYMBOL(pci_restore_state);
EXPORT_SYMBOL(pci_pme_capable);
EXPORT_SYMBOL(pci_pme_active);
EXPORT_SYMBOL(pci_wake_from_d3);
EXPORT_SYMBOL(pci_target_state);
EXPORT_SYMBOL(pci_prepare_to_sleep);
EXPORT_SYMBOL(pci_back_from_sleep);
EXPORT_SYMBOL_GPL(pci_set_pcie_reset_state);<|MERGE_RESOLUTION|>--- conflicted
+++ resolved
@@ -1148,20 +1148,6 @@
 
 static void pci_enable_bridge(struct pci_dev *dev)
 {
-<<<<<<< HEAD
-	int retval;
-
-	if (!dev)
-		return;
-
-	pci_enable_bridge(dev->bus->self);
-
-	if (pci_is_enabled(dev)) {
-		if (!dev->is_busmaster) {
-			dev_warn(&dev->dev, "driver skip pci_set_master, fix it!\n");
-			pci_set_master(dev);
-		}
-=======
 	struct pci_dev *bridge;
 	int retval;
 
@@ -1172,7 +1158,6 @@
 	if (pci_is_enabled(dev)) {
 		if (!dev->is_busmaster)
 			pci_set_master(dev);
->>>>>>> d8ec26d7
 		return;
 	}
 
@@ -1204,13 +1189,9 @@
 	if (atomic_inc_return(&dev->enable_cnt) > 1)
 		return 0;		/* already enabled */
 
-<<<<<<< HEAD
-	pci_enable_bridge(dev->bus->self);
-=======
 	bridge = pci_upstream_bridge(dev);
 	if (bridge)
 		pci_enable_bridge(bridge);
->>>>>>> d8ec26d7
 
 	/* only skip sriov related */
 	for (i = 0; i <= PCI_ROM_RESOURCE; i++)
@@ -2466,11 +2447,7 @@
 	switch (pci_pcie_type(pdev)) {
 	/*
 	 * PCI/X-to-PCIe bridges are not specifically mentioned by the spec,
-<<<<<<< HEAD
-	 * but since their primary inteface is PCI/X, we conservatively
-=======
 	 * but since their primary interface is PCI/X, we conservatively
->>>>>>> d8ec26d7
 	 * handle them as we would a non-PCIe device.
 	 */
 	case PCI_EXP_TYPE_PCIE_BRIDGE:
@@ -2494,11 +2471,7 @@
 	/*
 	 * PCIe 3.0, 6.12.1.2 specifies ACS capabilities that should be
 	 * implemented by the remaining PCIe types to indicate peer-to-peer
-<<<<<<< HEAD
-	 * capabilities, but only when they are part of a multifunciton
-=======
 	 * capabilities, but only when they are part of a multifunction
->>>>>>> d8ec26d7
 	 * device.  The footnote for section 6.12 indicates the specific
 	 * PCIe types included here.
 	 */
@@ -2513,11 +2486,7 @@
 	}
 
 	/*
-<<<<<<< HEAD
-	 * PCIe 3.0, 6.12.1.3 specifies no ACS capabilties are applicable
-=======
 	 * PCIe 3.0, 6.12.1.3 specifies no ACS capabilities are applicable
->>>>>>> d8ec26d7
 	 * to single function devices with the exception of downstream ports.
 	 */
 	return true;
@@ -3372,11 +3341,7 @@
 	pci_write_config_word(dev, PCI_BRIDGE_CONTROL, ctrl);
 	/*
 	 * PCI spec v3.0 7.6.4.2 requires minimum Trst of 1ms.  Double
-<<<<<<< HEAD
-	 * this to 2ms to ensure that we meet the minium requirement.
-=======
 	 * this to 2ms to ensure that we meet the minimum requirement.
->>>>>>> d8ec26d7
 	 */
 	msleep(2);
 
@@ -4041,49 +4006,6 @@
 						  PCI_EXP_DEVCTL_PAYLOAD, v);
 }
 EXPORT_SYMBOL(pcie_set_mps);
-
-/**
- * pcie_get_minimum_link - determine minimum link settings of a PCI device
- * @dev: PCI device to query
- * @speed: storage for minimum speed
- * @width: storage for minimum width
- *
- * This function will walk up the PCI device chain and determine the minimum
- * link width and speed of the device.
- */
-int pcie_get_minimum_link(struct pci_dev *dev, enum pci_bus_speed *speed,
-			  enum pcie_link_width *width)
-{
-	int ret;
-
-	*speed = PCI_SPEED_UNKNOWN;
-	*width = PCIE_LNK_WIDTH_UNKNOWN;
-
-	while (dev) {
-		u16 lnksta;
-		enum pci_bus_speed next_speed;
-		enum pcie_link_width next_width;
-
-		ret = pcie_capability_read_word(dev, PCI_EXP_LNKSTA, &lnksta);
-		if (ret)
-			return ret;
-
-		next_speed = pcie_link_speed[lnksta & PCI_EXP_LNKSTA_CLS];
-		next_width = (lnksta & PCI_EXP_LNKSTA_NLW) >>
-			PCI_EXP_LNKSTA_NLW_SHIFT;
-
-		if (next_speed < *speed)
-			*speed = next_speed;
-
-		if (next_width < *width)
-			*width = next_width;
-
-		dev = dev->bus->self;
-	}
-
-	return 0;
-}
-EXPORT_SYMBOL(pcie_get_minimum_link);
 
 /**
  * pcie_get_minimum_link - determine minimum link settings of a PCI device
