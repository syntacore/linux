--- conflicted
+++ resolved
@@ -404,7 +404,6 @@
 
 	psp_prep_asd_load_cmd_buf(cmd, psp->fw_pri_mc_addr,
 				  psp->asd_ucode_size);
-<<<<<<< HEAD
 
 	ret = psp_cmd_submit_buf(psp, NULL, cmd,
 				 psp->fence_buf_mc_addr);
@@ -444,47 +443,6 @@
 
 	ret = psp_cmd_submit_buf(psp, NULL, cmd,
 				 psp->fence_buf_mc_addr);
-=======
-
-	ret = psp_cmd_submit_buf(psp, NULL, cmd,
-				 psp->fence_buf_mc_addr);
-	if (!ret) {
-		psp->asd_context.asd_initialized = true;
-		psp->asd_context.session_id = cmd->resp.session_id;
-	}
-
-	kfree(cmd);
-
-	return ret;
-}
-
-static void psp_prep_ta_unload_cmd_buf(struct psp_gfx_cmd_resp *cmd,
-				       uint32_t session_id)
-{
-	cmd->cmd_id = GFX_CMD_ID_UNLOAD_TA;
-	cmd->cmd.cmd_unload_ta.session_id = session_id;
-}
-
-static int psp_asd_unload(struct psp_context *psp)
-{
-	int ret;
-	struct psp_gfx_cmd_resp *cmd;
-
-	if (amdgpu_sriov_vf(psp->adev))
-		return 0;
-
-	if (!psp->asd_context.asd_initialized)
-		return 0;
-
-	cmd = kzalloc(sizeof(struct psp_gfx_cmd_resp), GFP_KERNEL);
-	if (!cmd)
-		return -ENOMEM;
-
-	psp_prep_ta_unload_cmd_buf(cmd, psp->asd_context.session_id);
-
-	ret = psp_cmd_submit_buf(psp, NULL, cmd,
-				 psp->fence_buf_mc_addr);
->>>>>>> 04d5ce62
 	if (!ret)
 		psp->asd_context.asd_initialized = false;
 
@@ -1210,12 +1168,6 @@
 		return ret;
 	}
 
-<<<<<<< HEAD
-	ret = psp_tmr_load(psp);
-	if (ret) {
-		DRM_ERROR("PSP load tmr failed!\n");
-		return ret;
-=======
 	/*
 	 * For those ASICs with DF Cstate management centralized
 	 * to PMFW, TMR setup should be performed after PMFW
@@ -1227,7 +1179,6 @@
 			DRM_ERROR("PSP load tmr failed!\n");
 			return ret;
 		}
->>>>>>> 04d5ce62
 	}
 
 	return 0;
@@ -1563,19 +1514,6 @@
 		return ret;
 	}
 
-<<<<<<< HEAD
-	if (adev->gmc.xgmi.num_physical_nodes > 1) {
-		ret = psp_xgmi_initialize(psp);
-		/* Warning the XGMI seesion initialize failure
-		 * Instead of stop driver initialization
-		 */
-		if (ret)
-			dev_err(psp->adev->dev,
-				"XGMI: Failed to initialize XGMI session\n");
-	}
-
-=======
->>>>>>> 04d5ce62
 	if (psp->adev->psp.ta_fw) {
 		ret = psp_ras_initialize(psp);
 		if (ret)
