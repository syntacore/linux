<<<<<<< HEAD
/* SPDX-License-Identifier: GPL-2.0 */
=======
/* SPDX-License-Identifier: GPL-2.0-only */
/*
 * Copyright (c) 2016 MediaTek Inc.
 * Author: Daniel Hsiao <daniel.hsiao@mediatek.com>
 *	Jungchang Tsao <jungchang.tsao@mediatek.com>
 *	Tiffany Lin <tiffany.lin@mediatek.com>
 */
>>>>>>> d1fdb6d8

#ifndef _VENC_DRV_BASE_
#define _VENC_DRV_BASE_

#include "mtk_vcodec_drv.h"

#include "venc_drv_if.h"

struct venc_common_if {
	/**
	 * (*init)() - initialize driver
	 * @ctx:	[in] mtk v4l2 context
	 * @handle: [out] driver handle
	 */
	int (*init)(struct mtk_vcodec_ctx *ctx, unsigned long *handle);

	/**
	 * (*encode)() - trigger encode
	 * @handle: [in] driver handle
	 * @opt: [in] encode option
	 * @frm_buf: [in] frame buffer to store input frame
	 * @bs_buf: [in] bitstream buffer to store output bitstream
	 * @result: [out] encode result
	 */
	int (*encode)(unsigned long handle, enum venc_start_opt opt,
		      struct venc_frm_buf *frm_buf,
		      struct mtk_vcodec_mem *bs_buf,
		      struct venc_done_result *result);

	/**
	 * (*set_param)() - set driver's parameter
	 * @handle: [in] driver handle
	 * @type: [in] parameter type
	 * @in: [in] buffer to store the parameter
	 */
	int (*set_param)(unsigned long handle, enum venc_set_param_type type,
			 struct venc_enc_param *in);

	/**
	 * (*deinit)() - deinitialize driver.
	 * @handle: [in] driver handle
	 */
	int (*deinit)(unsigned long handle);
};

#endif<|MERGE_RESOLUTION|>--- conflicted
+++ resolved
@@ -1,14 +1,10 @@
-<<<<<<< HEAD
 /* SPDX-License-Identifier: GPL-2.0 */
-=======
-/* SPDX-License-Identifier: GPL-2.0-only */
 /*
  * Copyright (c) 2016 MediaTek Inc.
  * Author: Daniel Hsiao <daniel.hsiao@mediatek.com>
  *	Jungchang Tsao <jungchang.tsao@mediatek.com>
  *	Tiffany Lin <tiffany.lin@mediatek.com>
  */
->>>>>>> d1fdb6d8
 
 #ifndef _VENC_DRV_BASE_
 #define _VENC_DRV_BASE_
