--- conflicted
+++ resolved
@@ -245,20 +245,12 @@
 	unsigned int intervals;
 	blk_status_t status;
 
-<<<<<<< HEAD
-	bi = bdev_get_integrity(bio->bi_bdev);
-	q = bdev_get_queue(bio->bi_bdev);
+	if (!bi)
+		return true;
+
 	if (bio_op(bio) != REQ_OP_READ && bio_op(bio) != REQ_OP_WRITE)
 		return true;
 
-=======
-	if (!bi)
-		return true;
-
-	if (bio_op(bio) != REQ_OP_READ && bio_op(bio) != REQ_OP_WRITE)
-		return true;
-
->>>>>>> bb176f67
 	if (!bio_sectors(bio))
 		return true;
 
@@ -266,12 +258,6 @@
 	if (bio_integrity(bio))
 		return true;
 
-<<<<<<< HEAD
-	if (bi == NULL)
-		return true;
-
-=======
->>>>>>> bb176f67
 	if (bio_data_dir(bio) == READ) {
 		if (!bi->profile->verify_fn ||
 		    !(bi->flags & BLK_INTEGRITY_VERIFY))
@@ -366,11 +352,7 @@
 	struct bio_integrity_payload *bip =
 		container_of(work, struct bio_integrity_payload, bip_work);
 	struct bio *bio = bip->bip_bio;
-<<<<<<< HEAD
-	struct blk_integrity *bi = bdev_get_integrity(bio->bi_bdev);
-=======
 	struct blk_integrity *bi = blk_get_integrity(bio->bi_disk);
->>>>>>> bb176f67
 	struct bvec_iter iter = bio->bi_iter;
 
 	/*
@@ -403,11 +385,7 @@
  */
 bool __bio_integrity_endio(struct bio *bio)
 {
-<<<<<<< HEAD
-	struct blk_integrity *bi = bdev_get_integrity(bio->bi_bdev);
-=======
 	struct blk_integrity *bi = blk_get_integrity(bio->bi_disk);
->>>>>>> bb176f67
 	struct bio_integrity_payload *bip = bio_integrity(bio);
 
 	if (bio_op(bio) == REQ_OP_READ && !bio->bi_status &&
