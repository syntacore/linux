/*
 * Copyright (C) 2007 Oracle.  All rights reserved.
 *
 * This program is free software; you can redistribute it and/or
 * modify it under the terms of the GNU General Public
 * License v2 as published by the Free Software Foundation.
 *
 * This program is distributed in the hope that it will be useful,
 * but WITHOUT ANY WARRANTY; without even the implied warranty of
 * MERCHANTABILITY or FITNESS FOR A PARTICULAR PURPOSE.  See the GNU
 * General Public License for more details.
 *
 * You should have received a copy of the GNU General Public
 * License along with this program; if not, write to the
 * Free Software Foundation, Inc., 59 Temple Place - Suite 330,
 * Boston, MA 021110-1307, USA.
 */
#include <linux/sched.h>
#include <linux/pagemap.h>
#include <linux/writeback.h>
#include <linux/blkdev.h>
#include <linux/sort.h>
#include <linux/rcupdate.h>
#include <linux/kthread.h>
#include <linux/slab.h>
#include <linux/ratelimit.h>
#include "compat.h"
#include "hash.h"
#include "ctree.h"
#include "disk-io.h"
#include "print-tree.h"
#include "transaction.h"
#include "volumes.h"
#include "locking.h"
#include "free-space-cache.h"

/* control flags for do_chunk_alloc's force field
 * CHUNK_ALLOC_NO_FORCE means to only allocate a chunk
 * if we really need one.
 *
 * CHUNK_ALLOC_FORCE means it must try to allocate one
 *
 * CHUNK_ALLOC_LIMITED means to only try and allocate one
 * if we have very few chunks already allocated.  This is
 * used as part of the clustering code to help make sure
 * we have a good pool of storage to cluster in, without
 * filling the FS with empty chunks
 *
 */
enum {
	CHUNK_ALLOC_NO_FORCE = 0,
	CHUNK_ALLOC_FORCE = 1,
	CHUNK_ALLOC_LIMITED = 2,
};

/*
 * Control how reservations are dealt with.
 *
 * RESERVE_FREE - freeing a reservation.
 * RESERVE_ALLOC - allocating space and we need to update bytes_may_use for
 *   ENOSPC accounting
 * RESERVE_ALLOC_NO_ACCOUNT - allocating space and we should not update
 *   bytes_may_use as the ENOSPC accounting is done elsewhere
 */
enum {
	RESERVE_FREE = 0,
	RESERVE_ALLOC = 1,
	RESERVE_ALLOC_NO_ACCOUNT = 2,
};

static int update_block_group(struct btrfs_trans_handle *trans,
			      struct btrfs_root *root,
			      u64 bytenr, u64 num_bytes, int alloc);
static int __btrfs_free_extent(struct btrfs_trans_handle *trans,
				struct btrfs_root *root,
				u64 bytenr, u64 num_bytes, u64 parent,
				u64 root_objectid, u64 owner_objectid,
				u64 owner_offset, int refs_to_drop,
				struct btrfs_delayed_extent_op *extra_op);
static void __run_delayed_extent_op(struct btrfs_delayed_extent_op *extent_op,
				    struct extent_buffer *leaf,
				    struct btrfs_extent_item *ei);
static int alloc_reserved_file_extent(struct btrfs_trans_handle *trans,
				      struct btrfs_root *root,
				      u64 parent, u64 root_objectid,
				      u64 flags, u64 owner, u64 offset,
				      struct btrfs_key *ins, int ref_mod);
static int alloc_reserved_tree_block(struct btrfs_trans_handle *trans,
				     struct btrfs_root *root,
				     u64 parent, u64 root_objectid,
				     u64 flags, struct btrfs_disk_key *key,
				     int level, struct btrfs_key *ins);
static int do_chunk_alloc(struct btrfs_trans_handle *trans,
			  struct btrfs_root *extent_root, u64 alloc_bytes,
			  u64 flags, int force);
static int find_next_key(struct btrfs_path *path, int level,
			 struct btrfs_key *key);
static void dump_space_info(struct btrfs_space_info *info, u64 bytes,
			    int dump_block_groups);
static int btrfs_update_reserved_bytes(struct btrfs_block_group_cache *cache,
				       u64 num_bytes, int reserve);

static noinline int
block_group_cache_done(struct btrfs_block_group_cache *cache)
{
	smp_mb();
	return cache->cached == BTRFS_CACHE_FINISHED;
}

static int block_group_bits(struct btrfs_block_group_cache *cache, u64 bits)
{
	return (cache->flags & bits) == bits;
}

static void btrfs_get_block_group(struct btrfs_block_group_cache *cache)
{
	atomic_inc(&cache->count);
}

void btrfs_put_block_group(struct btrfs_block_group_cache *cache)
{
	if (atomic_dec_and_test(&cache->count)) {
		WARN_ON(cache->pinned > 0);
		WARN_ON(cache->reserved > 0);
		kfree(cache->free_space_ctl);
		kfree(cache);
	}
}

/*
 * this adds the block group to the fs_info rb tree for the block group
 * cache
 */
static int btrfs_add_block_group_cache(struct btrfs_fs_info *info,
				struct btrfs_block_group_cache *block_group)
{
	struct rb_node **p;
	struct rb_node *parent = NULL;
	struct btrfs_block_group_cache *cache;

	spin_lock(&info->block_group_cache_lock);
	p = &info->block_group_cache_tree.rb_node;

	while (*p) {
		parent = *p;
		cache = rb_entry(parent, struct btrfs_block_group_cache,
				 cache_node);
		if (block_group->key.objectid < cache->key.objectid) {
			p = &(*p)->rb_left;
		} else if (block_group->key.objectid > cache->key.objectid) {
			p = &(*p)->rb_right;
		} else {
			spin_unlock(&info->block_group_cache_lock);
			return -EEXIST;
		}
	}

	rb_link_node(&block_group->cache_node, parent, p);
	rb_insert_color(&block_group->cache_node,
			&info->block_group_cache_tree);
	spin_unlock(&info->block_group_cache_lock);

	return 0;
}

/*
 * This will return the block group at or after bytenr if contains is 0, else
 * it will return the block group that contains the bytenr
 */
static struct btrfs_block_group_cache *
block_group_cache_tree_search(struct btrfs_fs_info *info, u64 bytenr,
			      int contains)
{
	struct btrfs_block_group_cache *cache, *ret = NULL;
	struct rb_node *n;
	u64 end, start;

	spin_lock(&info->block_group_cache_lock);
	n = info->block_group_cache_tree.rb_node;

	while (n) {
		cache = rb_entry(n, struct btrfs_block_group_cache,
				 cache_node);
		end = cache->key.objectid + cache->key.offset - 1;
		start = cache->key.objectid;

		if (bytenr < start) {
			if (!contains && (!ret || start < ret->key.objectid))
				ret = cache;
			n = n->rb_left;
		} else if (bytenr > start) {
			if (contains && bytenr <= end) {
				ret = cache;
				break;
			}
			n = n->rb_right;
		} else {
			ret = cache;
			break;
		}
	}
	if (ret)
		btrfs_get_block_group(ret);
	spin_unlock(&info->block_group_cache_lock);

	return ret;
}

static int add_excluded_extent(struct btrfs_root *root,
			       u64 start, u64 num_bytes)
{
	u64 end = start + num_bytes - 1;
	set_extent_bits(&root->fs_info->freed_extents[0],
			start, end, EXTENT_UPTODATE, GFP_NOFS);
	set_extent_bits(&root->fs_info->freed_extents[1],
			start, end, EXTENT_UPTODATE, GFP_NOFS);
	return 0;
}

static void free_excluded_extents(struct btrfs_root *root,
				  struct btrfs_block_group_cache *cache)
{
	u64 start, end;

	start = cache->key.objectid;
	end = start + cache->key.offset - 1;

	clear_extent_bits(&root->fs_info->freed_extents[0],
			  start, end, EXTENT_UPTODATE, GFP_NOFS);
	clear_extent_bits(&root->fs_info->freed_extents[1],
			  start, end, EXTENT_UPTODATE, GFP_NOFS);
}

static int exclude_super_stripes(struct btrfs_root *root,
				 struct btrfs_block_group_cache *cache)
{
	u64 bytenr;
	u64 *logical;
	int stripe_len;
	int i, nr, ret;

	if (cache->key.objectid < BTRFS_SUPER_INFO_OFFSET) {
		stripe_len = BTRFS_SUPER_INFO_OFFSET - cache->key.objectid;
		cache->bytes_super += stripe_len;
		ret = add_excluded_extent(root, cache->key.objectid,
					  stripe_len);
		BUG_ON(ret);
	}

	for (i = 0; i < BTRFS_SUPER_MIRROR_MAX; i++) {
		bytenr = btrfs_sb_offset(i);
		ret = btrfs_rmap_block(&root->fs_info->mapping_tree,
				       cache->key.objectid, bytenr,
				       0, &logical, &nr, &stripe_len);
		BUG_ON(ret);

		while (nr--) {
			cache->bytes_super += stripe_len;
			ret = add_excluded_extent(root, logical[nr],
						  stripe_len);
			BUG_ON(ret);
		}

		kfree(logical);
	}
	return 0;
}

static struct btrfs_caching_control *
get_caching_control(struct btrfs_block_group_cache *cache)
{
	struct btrfs_caching_control *ctl;

	spin_lock(&cache->lock);
	if (cache->cached != BTRFS_CACHE_STARTED) {
		spin_unlock(&cache->lock);
		return NULL;
	}

	/* We're loading it the fast way, so we don't have a caching_ctl. */
	if (!cache->caching_ctl) {
		spin_unlock(&cache->lock);
		return NULL;
	}

	ctl = cache->caching_ctl;
	atomic_inc(&ctl->count);
	spin_unlock(&cache->lock);
	return ctl;
}

static void put_caching_control(struct btrfs_caching_control *ctl)
{
	if (atomic_dec_and_test(&ctl->count))
		kfree(ctl);
}

/*
 * this is only called by cache_block_group, since we could have freed extents
 * we need to check the pinned_extents for any extents that can't be used yet
 * since their free space will be released as soon as the transaction commits.
 */
static u64 add_new_free_space(struct btrfs_block_group_cache *block_group,
			      struct btrfs_fs_info *info, u64 start, u64 end)
{
	u64 extent_start, extent_end, size, total_added = 0;
	int ret;

	while (start < end) {
		ret = find_first_extent_bit(info->pinned_extents, start,
					    &extent_start, &extent_end,
					    EXTENT_DIRTY | EXTENT_UPTODATE);
		if (ret)
			break;

		if (extent_start <= start) {
			start = extent_end + 1;
		} else if (extent_start > start && extent_start < end) {
			size = extent_start - start;
			total_added += size;
			ret = btrfs_add_free_space(block_group, start,
						   size);
			BUG_ON(ret);
			start = extent_end + 1;
		} else {
			break;
		}
	}

	if (start < end) {
		size = end - start;
		total_added += size;
		ret = btrfs_add_free_space(block_group, start, size);
		BUG_ON(ret);
	}

	return total_added;
}

static noinline void caching_thread(struct btrfs_work *work)
{
	struct btrfs_block_group_cache *block_group;
	struct btrfs_fs_info *fs_info;
	struct btrfs_caching_control *caching_ctl;
	struct btrfs_root *extent_root;
	struct btrfs_path *path;
	struct extent_buffer *leaf;
	struct btrfs_key key;
	u64 total_found = 0;
	u64 last = 0;
	u32 nritems;
	int ret = 0;

	caching_ctl = container_of(work, struct btrfs_caching_control, work);
	block_group = caching_ctl->block_group;
	fs_info = block_group->fs_info;
	extent_root = fs_info->extent_root;

	path = btrfs_alloc_path();
	if (!path)
		goto out;

	last = max_t(u64, block_group->key.objectid, BTRFS_SUPER_INFO_OFFSET);

	/*
	 * We don't want to deadlock with somebody trying to allocate a new
	 * extent for the extent root while also trying to search the extent
	 * root to add free space.  So we skip locking and search the commit
	 * root, since its read-only
	 */
	path->skip_locking = 1;
	path->search_commit_root = 1;
	path->reada = 1;

	key.objectid = last;
	key.offset = 0;
	key.type = BTRFS_EXTENT_ITEM_KEY;
again:
	mutex_lock(&caching_ctl->mutex);
	/* need to make sure the commit_root doesn't disappear */
	down_read(&fs_info->extent_commit_sem);

	ret = btrfs_search_slot(NULL, extent_root, &key, path, 0, 0);
	if (ret < 0)
		goto err;

	leaf = path->nodes[0];
	nritems = btrfs_header_nritems(leaf);

	while (1) {
		if (btrfs_fs_closing(fs_info) > 1) {
			last = (u64)-1;
			break;
		}

		if (path->slots[0] < nritems) {
			btrfs_item_key_to_cpu(leaf, &key, path->slots[0]);
		} else {
			ret = find_next_key(path, 0, &key);
			if (ret)
				break;

			if (need_resched() ||
			    btrfs_next_leaf(extent_root, path)) {
				caching_ctl->progress = last;
				btrfs_release_path(path);
				up_read(&fs_info->extent_commit_sem);
				mutex_unlock(&caching_ctl->mutex);
				cond_resched();
				goto again;
			}
			leaf = path->nodes[0];
			nritems = btrfs_header_nritems(leaf);
			continue;
		}

		if (key.objectid < block_group->key.objectid) {
			path->slots[0]++;
			continue;
		}

		if (key.objectid >= block_group->key.objectid +
		    block_group->key.offset)
			break;

		if (key.type == BTRFS_EXTENT_ITEM_KEY) {
			total_found += add_new_free_space(block_group,
							  fs_info, last,
							  key.objectid);
			last = key.objectid + key.offset;

			if (total_found > (1024 * 1024 * 2)) {
				total_found = 0;
				wake_up(&caching_ctl->wait);
			}
		}
		path->slots[0]++;
	}
	ret = 0;

	total_found += add_new_free_space(block_group, fs_info, last,
					  block_group->key.objectid +
					  block_group->key.offset);
	caching_ctl->progress = (u64)-1;

	spin_lock(&block_group->lock);
	block_group->caching_ctl = NULL;
	block_group->cached = BTRFS_CACHE_FINISHED;
	spin_unlock(&block_group->lock);

err:
	btrfs_free_path(path);
	up_read(&fs_info->extent_commit_sem);

	free_excluded_extents(extent_root, block_group);

	mutex_unlock(&caching_ctl->mutex);
out:
	wake_up(&caching_ctl->wait);

	put_caching_control(caching_ctl);
	btrfs_put_block_group(block_group);
}

static int cache_block_group(struct btrfs_block_group_cache *cache,
			     struct btrfs_trans_handle *trans,
			     struct btrfs_root *root,
			     int load_cache_only)
{
	struct btrfs_fs_info *fs_info = cache->fs_info;
	struct btrfs_caching_control *caching_ctl;
	int ret = 0;

	smp_mb();
	if (cache->cached != BTRFS_CACHE_NO)
		return 0;

	/*
	 * We can't do the read from on-disk cache during a commit since we need
	 * to have the normal tree locking.  Also if we are currently trying to
	 * allocate blocks for the tree root we can't do the fast caching since
	 * we likely hold important locks.
	 */
	if (trans && (!trans->transaction->in_commit) &&
	    (root && root != root->fs_info->tree_root) &&
	    btrfs_test_opt(root, SPACE_CACHE)) {
		spin_lock(&cache->lock);
		if (cache->cached != BTRFS_CACHE_NO) {
			spin_unlock(&cache->lock);
			return 0;
		}
		cache->cached = BTRFS_CACHE_STARTED;
		spin_unlock(&cache->lock);

		ret = load_free_space_cache(fs_info, cache);

		spin_lock(&cache->lock);
		if (ret == 1) {
			cache->cached = BTRFS_CACHE_FINISHED;
			cache->last_byte_to_unpin = (u64)-1;
		} else {
			cache->cached = BTRFS_CACHE_NO;
		}
		spin_unlock(&cache->lock);
		if (ret == 1) {
			free_excluded_extents(fs_info->extent_root, cache);
			return 0;
		}
	}

	if (load_cache_only)
		return 0;

	caching_ctl = kzalloc(sizeof(*caching_ctl), GFP_NOFS);
	BUG_ON(!caching_ctl);

	INIT_LIST_HEAD(&caching_ctl->list);
	mutex_init(&caching_ctl->mutex);
	init_waitqueue_head(&caching_ctl->wait);
	caching_ctl->block_group = cache;
	caching_ctl->progress = cache->key.objectid;
	/* one for caching kthread, one for caching block group list */
	atomic_set(&caching_ctl->count, 2);
	caching_ctl->work.func = caching_thread;

	spin_lock(&cache->lock);
	if (cache->cached != BTRFS_CACHE_NO) {
		spin_unlock(&cache->lock);
		kfree(caching_ctl);
		return 0;
	}
	cache->caching_ctl = caching_ctl;
	cache->cached = BTRFS_CACHE_STARTED;
	spin_unlock(&cache->lock);

	down_write(&fs_info->extent_commit_sem);
	list_add_tail(&caching_ctl->list, &fs_info->caching_block_groups);
	up_write(&fs_info->extent_commit_sem);

	btrfs_get_block_group(cache);

	btrfs_queue_worker(&fs_info->caching_workers, &caching_ctl->work);

	return ret;
}

/*
 * return the block group that starts at or after bytenr
 */
static struct btrfs_block_group_cache *
btrfs_lookup_first_block_group(struct btrfs_fs_info *info, u64 bytenr)
{
	struct btrfs_block_group_cache *cache;

	cache = block_group_cache_tree_search(info, bytenr, 0);

	return cache;
}

/*
 * return the block group that contains the given bytenr
 */
struct btrfs_block_group_cache *btrfs_lookup_block_group(
						 struct btrfs_fs_info *info,
						 u64 bytenr)
{
	struct btrfs_block_group_cache *cache;

	cache = block_group_cache_tree_search(info, bytenr, 1);

	return cache;
}

static struct btrfs_space_info *__find_space_info(struct btrfs_fs_info *info,
						  u64 flags)
{
	struct list_head *head = &info->space_info;
	struct btrfs_space_info *found;

	flags &= BTRFS_BLOCK_GROUP_DATA | BTRFS_BLOCK_GROUP_SYSTEM |
		 BTRFS_BLOCK_GROUP_METADATA;

	rcu_read_lock();
	list_for_each_entry_rcu(found, head, list) {
		if (found->flags & flags) {
			rcu_read_unlock();
			return found;
		}
	}
	rcu_read_unlock();
	return NULL;
}

/*
 * after adding space to the filesystem, we need to clear the full flags
 * on all the space infos.
 */
void btrfs_clear_space_info_full(struct btrfs_fs_info *info)
{
	struct list_head *head = &info->space_info;
	struct btrfs_space_info *found;

	rcu_read_lock();
	list_for_each_entry_rcu(found, head, list)
		found->full = 0;
	rcu_read_unlock();
}

static u64 div_factor(u64 num, int factor)
{
	if (factor == 10)
		return num;
	num *= factor;
	do_div(num, 10);
	return num;
}

static u64 div_factor_fine(u64 num, int factor)
{
	if (factor == 100)
		return num;
	num *= factor;
	do_div(num, 100);
	return num;
}

u64 btrfs_find_block_group(struct btrfs_root *root,
			   u64 search_start, u64 search_hint, int owner)
{
	struct btrfs_block_group_cache *cache;
	u64 used;
	u64 last = max(search_hint, search_start);
	u64 group_start = 0;
	int full_search = 0;
	int factor = 9;
	int wrapped = 0;
again:
	while (1) {
		cache = btrfs_lookup_first_block_group(root->fs_info, last);
		if (!cache)
			break;

		spin_lock(&cache->lock);
		last = cache->key.objectid + cache->key.offset;
		used = btrfs_block_group_used(&cache->item);

		if ((full_search || !cache->ro) &&
		    block_group_bits(cache, BTRFS_BLOCK_GROUP_METADATA)) {
			if (used + cache->pinned + cache->reserved <
			    div_factor(cache->key.offset, factor)) {
				group_start = cache->key.objectid;
				spin_unlock(&cache->lock);
				btrfs_put_block_group(cache);
				goto found;
			}
		}
		spin_unlock(&cache->lock);
		btrfs_put_block_group(cache);
		cond_resched();
	}
	if (!wrapped) {
		last = search_start;
		wrapped = 1;
		goto again;
	}
	if (!full_search && factor < 10) {
		last = search_start;
		full_search = 1;
		factor = 10;
		goto again;
	}
found:
	return group_start;
}

/* simple helper to search for an existing extent at a given offset */
int btrfs_lookup_extent(struct btrfs_root *root, u64 start, u64 len)
{
	int ret;
	struct btrfs_key key;
	struct btrfs_path *path;

	path = btrfs_alloc_path();
	if (!path)
		return -ENOMEM;

	key.objectid = start;
	key.offset = len;
	btrfs_set_key_type(&key, BTRFS_EXTENT_ITEM_KEY);
	ret = btrfs_search_slot(NULL, root->fs_info->extent_root, &key, path,
				0, 0);
	btrfs_free_path(path);
	return ret;
}

/*
 * helper function to lookup reference count and flags of extent.
 *
 * the head node for delayed ref is used to store the sum of all the
 * reference count modifications queued up in the rbtree. the head
 * node may also store the extent flags to set. This way you can check
 * to see what the reference count and extent flags would be if all of
 * the delayed refs are not processed.
 */
int btrfs_lookup_extent_info(struct btrfs_trans_handle *trans,
			     struct btrfs_root *root, u64 bytenr,
			     u64 num_bytes, u64 *refs, u64 *flags)
{
	struct btrfs_delayed_ref_head *head;
	struct btrfs_delayed_ref_root *delayed_refs;
	struct btrfs_path *path;
	struct btrfs_extent_item *ei;
	struct extent_buffer *leaf;
	struct btrfs_key key;
	u32 item_size;
	u64 num_refs;
	u64 extent_flags;
	int ret;

	path = btrfs_alloc_path();
	if (!path)
		return -ENOMEM;

	key.objectid = bytenr;
	key.type = BTRFS_EXTENT_ITEM_KEY;
	key.offset = num_bytes;
	if (!trans) {
		path->skip_locking = 1;
		path->search_commit_root = 1;
	}
again:
	ret = btrfs_search_slot(trans, root->fs_info->extent_root,
				&key, path, 0, 0);
	if (ret < 0)
		goto out_free;

	if (ret == 0) {
		leaf = path->nodes[0];
		item_size = btrfs_item_size_nr(leaf, path->slots[0]);
		if (item_size >= sizeof(*ei)) {
			ei = btrfs_item_ptr(leaf, path->slots[0],
					    struct btrfs_extent_item);
			num_refs = btrfs_extent_refs(leaf, ei);
			extent_flags = btrfs_extent_flags(leaf, ei);
		} else {
#ifdef BTRFS_COMPAT_EXTENT_TREE_V0
			struct btrfs_extent_item_v0 *ei0;
			BUG_ON(item_size != sizeof(*ei0));
			ei0 = btrfs_item_ptr(leaf, path->slots[0],
					     struct btrfs_extent_item_v0);
			num_refs = btrfs_extent_refs_v0(leaf, ei0);
			/* FIXME: this isn't correct for data */
			extent_flags = BTRFS_BLOCK_FLAG_FULL_BACKREF;
#else
			BUG();
#endif
		}
		BUG_ON(num_refs == 0);
	} else {
		num_refs = 0;
		extent_flags = 0;
		ret = 0;
	}

	if (!trans)
		goto out;

	delayed_refs = &trans->transaction->delayed_refs;
	spin_lock(&delayed_refs->lock);
	head = btrfs_find_delayed_ref_head(trans, bytenr);
	if (head) {
		if (!mutex_trylock(&head->mutex)) {
			atomic_inc(&head->node.refs);
			spin_unlock(&delayed_refs->lock);

			btrfs_release_path(path);

			/*
			 * Mutex was contended, block until it's released and try
			 * again
			 */
			mutex_lock(&head->mutex);
			mutex_unlock(&head->mutex);
			btrfs_put_delayed_ref(&head->node);
			goto again;
		}
		if (head->extent_op && head->extent_op->update_flags)
			extent_flags |= head->extent_op->flags_to_set;
		else
			BUG_ON(num_refs == 0);

		num_refs += head->node.ref_mod;
		mutex_unlock(&head->mutex);
	}
	spin_unlock(&delayed_refs->lock);
out:
	WARN_ON(num_refs == 0);
	if (refs)
		*refs = num_refs;
	if (flags)
		*flags = extent_flags;
out_free:
	btrfs_free_path(path);
	return ret;
}

/*
 * Back reference rules.  Back refs have three main goals:
 *
 * 1) differentiate between all holders of references to an extent so that
 *    when a reference is dropped we can make sure it was a valid reference
 *    before freeing the extent.
 *
 * 2) Provide enough information to quickly find the holders of an extent
 *    if we notice a given block is corrupted or bad.
 *
 * 3) Make it easy to migrate blocks for FS shrinking or storage pool
 *    maintenance.  This is actually the same as #2, but with a slightly
 *    different use case.
 *
 * There are two kinds of back refs. The implicit back refs is optimized
 * for pointers in non-shared tree blocks. For a given pointer in a block,
 * back refs of this kind provide information about the block's owner tree
 * and the pointer's key. These information allow us to find the block by
 * b-tree searching. The full back refs is for pointers in tree blocks not
 * referenced by their owner trees. The location of tree block is recorded
 * in the back refs. Actually the full back refs is generic, and can be
 * used in all cases the implicit back refs is used. The major shortcoming
 * of the full back refs is its overhead. Every time a tree block gets
 * COWed, we have to update back refs entry for all pointers in it.
 *
 * For a newly allocated tree block, we use implicit back refs for
 * pointers in it. This means most tree related operations only involve
 * implicit back refs. For a tree block created in old transaction, the
 * only way to drop a reference to it is COW it. So we can detect the
 * event that tree block loses its owner tree's reference and do the
 * back refs conversion.
 *
 * When a tree block is COW'd through a tree, there are four cases:
 *
 * The reference count of the block is one and the tree is the block's
 * owner tree. Nothing to do in this case.
 *
 * The reference count of the block is one and the tree is not the
 * block's owner tree. In this case, full back refs is used for pointers
 * in the block. Remove these full back refs, add implicit back refs for
 * every pointers in the new block.
 *
 * The reference count of the block is greater than one and the tree is
 * the block's owner tree. In this case, implicit back refs is used for
 * pointers in the block. Add full back refs for every pointers in the
 * block, increase lower level extents' reference counts. The original
 * implicit back refs are entailed to the new block.
 *
 * The reference count of the block is greater than one and the tree is
 * not the block's owner tree. Add implicit back refs for every pointer in
 * the new block, increase lower level extents' reference count.
 *
 * Back Reference Key composing:
 *
 * The key objectid corresponds to the first byte in the extent,
 * The key type is used to differentiate between types of back refs.
 * There are different meanings of the key offset for different types
 * of back refs.
 *
 * File extents can be referenced by:
 *
 * - multiple snapshots, subvolumes, or different generations in one subvol
 * - different files inside a single subvolume
 * - different offsets inside a file (bookend extents in file.c)
 *
 * The extent ref structure for the implicit back refs has fields for:
 *
 * - Objectid of the subvolume root
 * - objectid of the file holding the reference
 * - original offset in the file
 * - how many bookend extents
 *
 * The key offset for the implicit back refs is hash of the first
 * three fields.
 *
 * The extent ref structure for the full back refs has field for:
 *
 * - number of pointers in the tree leaf
 *
 * The key offset for the implicit back refs is the first byte of
 * the tree leaf
 *
 * When a file extent is allocated, The implicit back refs is used.
 * the fields are filled in:
 *
 *     (root_key.objectid, inode objectid, offset in file, 1)
 *
 * When a file extent is removed file truncation, we find the
 * corresponding implicit back refs and check the following fields:
 *
 *     (btrfs_header_owner(leaf), inode objectid, offset in file)
 *
 * Btree extents can be referenced by:
 *
 * - Different subvolumes
 *
 * Both the implicit back refs and the full back refs for tree blocks
 * only consist of key. The key offset for the implicit back refs is
 * objectid of block's owner tree. The key offset for the full back refs
 * is the first byte of parent block.
 *
 * When implicit back refs is used, information about the lowest key and
 * level of the tree block are required. These information are stored in
 * tree block info structure.
 */

#ifdef BTRFS_COMPAT_EXTENT_TREE_V0
static int convert_extent_item_v0(struct btrfs_trans_handle *trans,
				  struct btrfs_root *root,
				  struct btrfs_path *path,
				  u64 owner, u32 extra_size)
{
	struct btrfs_extent_item *item;
	struct btrfs_extent_item_v0 *ei0;
	struct btrfs_extent_ref_v0 *ref0;
	struct btrfs_tree_block_info *bi;
	struct extent_buffer *leaf;
	struct btrfs_key key;
	struct btrfs_key found_key;
	u32 new_size = sizeof(*item);
	u64 refs;
	int ret;

	leaf = path->nodes[0];
	BUG_ON(btrfs_item_size_nr(leaf, path->slots[0]) != sizeof(*ei0));

	btrfs_item_key_to_cpu(leaf, &key, path->slots[0]);
	ei0 = btrfs_item_ptr(leaf, path->slots[0],
			     struct btrfs_extent_item_v0);
	refs = btrfs_extent_refs_v0(leaf, ei0);

	if (owner == (u64)-1) {
		while (1) {
			if (path->slots[0] >= btrfs_header_nritems(leaf)) {
				ret = btrfs_next_leaf(root, path);
				if (ret < 0)
					return ret;
				BUG_ON(ret > 0);
				leaf = path->nodes[0];
			}
			btrfs_item_key_to_cpu(leaf, &found_key,
					      path->slots[0]);
			BUG_ON(key.objectid != found_key.objectid);
			if (found_key.type != BTRFS_EXTENT_REF_V0_KEY) {
				path->slots[0]++;
				continue;
			}
			ref0 = btrfs_item_ptr(leaf, path->slots[0],
					      struct btrfs_extent_ref_v0);
			owner = btrfs_ref_objectid_v0(leaf, ref0);
			break;
		}
	}
	btrfs_release_path(path);

	if (owner < BTRFS_FIRST_FREE_OBJECTID)
		new_size += sizeof(*bi);

	new_size -= sizeof(*ei0);
	ret = btrfs_search_slot(trans, root, &key, path,
				new_size + extra_size, 1);
	if (ret < 0)
		return ret;
	BUG_ON(ret);

	ret = btrfs_extend_item(trans, root, path, new_size);

	leaf = path->nodes[0];
	item = btrfs_item_ptr(leaf, path->slots[0], struct btrfs_extent_item);
	btrfs_set_extent_refs(leaf, item, refs);
	/* FIXME: get real generation */
	btrfs_set_extent_generation(leaf, item, 0);
	if (owner < BTRFS_FIRST_FREE_OBJECTID) {
		btrfs_set_extent_flags(leaf, item,
				       BTRFS_EXTENT_FLAG_TREE_BLOCK |
				       BTRFS_BLOCK_FLAG_FULL_BACKREF);
		bi = (struct btrfs_tree_block_info *)(item + 1);
		/* FIXME: get first key of the block */
		memset_extent_buffer(leaf, 0, (unsigned long)bi, sizeof(*bi));
		btrfs_set_tree_block_level(leaf, bi, (int)owner);
	} else {
		btrfs_set_extent_flags(leaf, item, BTRFS_EXTENT_FLAG_DATA);
	}
	btrfs_mark_buffer_dirty(leaf);
	return 0;
}
#endif

static u64 hash_extent_data_ref(u64 root_objectid, u64 owner, u64 offset)
{
	u32 high_crc = ~(u32)0;
	u32 low_crc = ~(u32)0;
	__le64 lenum;

	lenum = cpu_to_le64(root_objectid);
	high_crc = crc32c(high_crc, &lenum, sizeof(lenum));
	lenum = cpu_to_le64(owner);
	low_crc = crc32c(low_crc, &lenum, sizeof(lenum));
	lenum = cpu_to_le64(offset);
	low_crc = crc32c(low_crc, &lenum, sizeof(lenum));

	return ((u64)high_crc << 31) ^ (u64)low_crc;
}

static u64 hash_extent_data_ref_item(struct extent_buffer *leaf,
				     struct btrfs_extent_data_ref *ref)
{
	return hash_extent_data_ref(btrfs_extent_data_ref_root(leaf, ref),
				    btrfs_extent_data_ref_objectid(leaf, ref),
				    btrfs_extent_data_ref_offset(leaf, ref));
}

static int match_extent_data_ref(struct extent_buffer *leaf,
				 struct btrfs_extent_data_ref *ref,
				 u64 root_objectid, u64 owner, u64 offset)
{
	if (btrfs_extent_data_ref_root(leaf, ref) != root_objectid ||
	    btrfs_extent_data_ref_objectid(leaf, ref) != owner ||
	    btrfs_extent_data_ref_offset(leaf, ref) != offset)
		return 0;
	return 1;
}

static noinline int lookup_extent_data_ref(struct btrfs_trans_handle *trans,
					   struct btrfs_root *root,
					   struct btrfs_path *path,
					   u64 bytenr, u64 parent,
					   u64 root_objectid,
					   u64 owner, u64 offset)
{
	struct btrfs_key key;
	struct btrfs_extent_data_ref *ref;
	struct extent_buffer *leaf;
	u32 nritems;
	int ret;
	int recow;
	int err = -ENOENT;

	key.objectid = bytenr;
	if (parent) {
		key.type = BTRFS_SHARED_DATA_REF_KEY;
		key.offset = parent;
	} else {
		key.type = BTRFS_EXTENT_DATA_REF_KEY;
		key.offset = hash_extent_data_ref(root_objectid,
						  owner, offset);
	}
again:
	recow = 0;
	ret = btrfs_search_slot(trans, root, &key, path, -1, 1);
	if (ret < 0) {
		err = ret;
		goto fail;
	}

	if (parent) {
		if (!ret)
			return 0;
#ifdef BTRFS_COMPAT_EXTENT_TREE_V0
		key.type = BTRFS_EXTENT_REF_V0_KEY;
		btrfs_release_path(path);
		ret = btrfs_search_slot(trans, root, &key, path, -1, 1);
		if (ret < 0) {
			err = ret;
			goto fail;
		}
		if (!ret)
			return 0;
#endif
		goto fail;
	}

	leaf = path->nodes[0];
	nritems = btrfs_header_nritems(leaf);
	while (1) {
		if (path->slots[0] >= nritems) {
			ret = btrfs_next_leaf(root, path);
			if (ret < 0)
				err = ret;
			if (ret)
				goto fail;

			leaf = path->nodes[0];
			nritems = btrfs_header_nritems(leaf);
			recow = 1;
		}

		btrfs_item_key_to_cpu(leaf, &key, path->slots[0]);
		if (key.objectid != bytenr ||
		    key.type != BTRFS_EXTENT_DATA_REF_KEY)
			goto fail;

		ref = btrfs_item_ptr(leaf, path->slots[0],
				     struct btrfs_extent_data_ref);

		if (match_extent_data_ref(leaf, ref, root_objectid,
					  owner, offset)) {
			if (recow) {
				btrfs_release_path(path);
				goto again;
			}
			err = 0;
			break;
		}
		path->slots[0]++;
	}
fail:
	return err;
}

static noinline int insert_extent_data_ref(struct btrfs_trans_handle *trans,
					   struct btrfs_root *root,
					   struct btrfs_path *path,
					   u64 bytenr, u64 parent,
					   u64 root_objectid, u64 owner,
					   u64 offset, int refs_to_add)
{
	struct btrfs_key key;
	struct extent_buffer *leaf;
	u32 size;
	u32 num_refs;
	int ret;

	key.objectid = bytenr;
	if (parent) {
		key.type = BTRFS_SHARED_DATA_REF_KEY;
		key.offset = parent;
		size = sizeof(struct btrfs_shared_data_ref);
	} else {
		key.type = BTRFS_EXTENT_DATA_REF_KEY;
		key.offset = hash_extent_data_ref(root_objectid,
						  owner, offset);
		size = sizeof(struct btrfs_extent_data_ref);
	}

	ret = btrfs_insert_empty_item(trans, root, path, &key, size);
	if (ret && ret != -EEXIST)
		goto fail;

	leaf = path->nodes[0];
	if (parent) {
		struct btrfs_shared_data_ref *ref;
		ref = btrfs_item_ptr(leaf, path->slots[0],
				     struct btrfs_shared_data_ref);
		if (ret == 0) {
			btrfs_set_shared_data_ref_count(leaf, ref, refs_to_add);
		} else {
			num_refs = btrfs_shared_data_ref_count(leaf, ref);
			num_refs += refs_to_add;
			btrfs_set_shared_data_ref_count(leaf, ref, num_refs);
		}
	} else {
		struct btrfs_extent_data_ref *ref;
		while (ret == -EEXIST) {
			ref = btrfs_item_ptr(leaf, path->slots[0],
					     struct btrfs_extent_data_ref);
			if (match_extent_data_ref(leaf, ref, root_objectid,
						  owner, offset))
				break;
			btrfs_release_path(path);
			key.offset++;
			ret = btrfs_insert_empty_item(trans, root, path, &key,
						      size);
			if (ret && ret != -EEXIST)
				goto fail;

			leaf = path->nodes[0];
		}
		ref = btrfs_item_ptr(leaf, path->slots[0],
				     struct btrfs_extent_data_ref);
		if (ret == 0) {
			btrfs_set_extent_data_ref_root(leaf, ref,
						       root_objectid);
			btrfs_set_extent_data_ref_objectid(leaf, ref, owner);
			btrfs_set_extent_data_ref_offset(leaf, ref, offset);
			btrfs_set_extent_data_ref_count(leaf, ref, refs_to_add);
		} else {
			num_refs = btrfs_extent_data_ref_count(leaf, ref);
			num_refs += refs_to_add;
			btrfs_set_extent_data_ref_count(leaf, ref, num_refs);
		}
	}
	btrfs_mark_buffer_dirty(leaf);
	ret = 0;
fail:
	btrfs_release_path(path);
	return ret;
}

static noinline int remove_extent_data_ref(struct btrfs_trans_handle *trans,
					   struct btrfs_root *root,
					   struct btrfs_path *path,
					   int refs_to_drop)
{
	struct btrfs_key key;
	struct btrfs_extent_data_ref *ref1 = NULL;
	struct btrfs_shared_data_ref *ref2 = NULL;
	struct extent_buffer *leaf;
	u32 num_refs = 0;
	int ret = 0;

	leaf = path->nodes[0];
	btrfs_item_key_to_cpu(leaf, &key, path->slots[0]);

	if (key.type == BTRFS_EXTENT_DATA_REF_KEY) {
		ref1 = btrfs_item_ptr(leaf, path->slots[0],
				      struct btrfs_extent_data_ref);
		num_refs = btrfs_extent_data_ref_count(leaf, ref1);
	} else if (key.type == BTRFS_SHARED_DATA_REF_KEY) {
		ref2 = btrfs_item_ptr(leaf, path->slots[0],
				      struct btrfs_shared_data_ref);
		num_refs = btrfs_shared_data_ref_count(leaf, ref2);
#ifdef BTRFS_COMPAT_EXTENT_TREE_V0
	} else if (key.type == BTRFS_EXTENT_REF_V0_KEY) {
		struct btrfs_extent_ref_v0 *ref0;
		ref0 = btrfs_item_ptr(leaf, path->slots[0],
				      struct btrfs_extent_ref_v0);
		num_refs = btrfs_ref_count_v0(leaf, ref0);
#endif
	} else {
		BUG();
	}

	BUG_ON(num_refs < refs_to_drop);
	num_refs -= refs_to_drop;

	if (num_refs == 0) {
		ret = btrfs_del_item(trans, root, path);
	} else {
		if (key.type == BTRFS_EXTENT_DATA_REF_KEY)
			btrfs_set_extent_data_ref_count(leaf, ref1, num_refs);
		else if (key.type == BTRFS_SHARED_DATA_REF_KEY)
			btrfs_set_shared_data_ref_count(leaf, ref2, num_refs);
#ifdef BTRFS_COMPAT_EXTENT_TREE_V0
		else {
			struct btrfs_extent_ref_v0 *ref0;
			ref0 = btrfs_item_ptr(leaf, path->slots[0],
					struct btrfs_extent_ref_v0);
			btrfs_set_ref_count_v0(leaf, ref0, num_refs);
		}
#endif
		btrfs_mark_buffer_dirty(leaf);
	}
	return ret;
}

static noinline u32 extent_data_ref_count(struct btrfs_root *root,
					  struct btrfs_path *path,
					  struct btrfs_extent_inline_ref *iref)
{
	struct btrfs_key key;
	struct extent_buffer *leaf;
	struct btrfs_extent_data_ref *ref1;
	struct btrfs_shared_data_ref *ref2;
	u32 num_refs = 0;

	leaf = path->nodes[0];
	btrfs_item_key_to_cpu(leaf, &key, path->slots[0]);
	if (iref) {
		if (btrfs_extent_inline_ref_type(leaf, iref) ==
		    BTRFS_EXTENT_DATA_REF_KEY) {
			ref1 = (struct btrfs_extent_data_ref *)(&iref->offset);
			num_refs = btrfs_extent_data_ref_count(leaf, ref1);
		} else {
			ref2 = (struct btrfs_shared_data_ref *)(iref + 1);
			num_refs = btrfs_shared_data_ref_count(leaf, ref2);
		}
	} else if (key.type == BTRFS_EXTENT_DATA_REF_KEY) {
		ref1 = btrfs_item_ptr(leaf, path->slots[0],
				      struct btrfs_extent_data_ref);
		num_refs = btrfs_extent_data_ref_count(leaf, ref1);
	} else if (key.type == BTRFS_SHARED_DATA_REF_KEY) {
		ref2 = btrfs_item_ptr(leaf, path->slots[0],
				      struct btrfs_shared_data_ref);
		num_refs = btrfs_shared_data_ref_count(leaf, ref2);
#ifdef BTRFS_COMPAT_EXTENT_TREE_V0
	} else if (key.type == BTRFS_EXTENT_REF_V0_KEY) {
		struct btrfs_extent_ref_v0 *ref0;
		ref0 = btrfs_item_ptr(leaf, path->slots[0],
				      struct btrfs_extent_ref_v0);
		num_refs = btrfs_ref_count_v0(leaf, ref0);
#endif
	} else {
		WARN_ON(1);
	}
	return num_refs;
}

static noinline int lookup_tree_block_ref(struct btrfs_trans_handle *trans,
					  struct btrfs_root *root,
					  struct btrfs_path *path,
					  u64 bytenr, u64 parent,
					  u64 root_objectid)
{
	struct btrfs_key key;
	int ret;

	key.objectid = bytenr;
	if (parent) {
		key.type = BTRFS_SHARED_BLOCK_REF_KEY;
		key.offset = parent;
	} else {
		key.type = BTRFS_TREE_BLOCK_REF_KEY;
		key.offset = root_objectid;
	}

	ret = btrfs_search_slot(trans, root, &key, path, -1, 1);
	if (ret > 0)
		ret = -ENOENT;
#ifdef BTRFS_COMPAT_EXTENT_TREE_V0
	if (ret == -ENOENT && parent) {
		btrfs_release_path(path);
		key.type = BTRFS_EXTENT_REF_V0_KEY;
		ret = btrfs_search_slot(trans, root, &key, path, -1, 1);
		if (ret > 0)
			ret = -ENOENT;
	}
#endif
	return ret;
}

static noinline int insert_tree_block_ref(struct btrfs_trans_handle *trans,
					  struct btrfs_root *root,
					  struct btrfs_path *path,
					  u64 bytenr, u64 parent,
					  u64 root_objectid)
{
	struct btrfs_key key;
	int ret;

	key.objectid = bytenr;
	if (parent) {
		key.type = BTRFS_SHARED_BLOCK_REF_KEY;
		key.offset = parent;
	} else {
		key.type = BTRFS_TREE_BLOCK_REF_KEY;
		key.offset = root_objectid;
	}

	ret = btrfs_insert_empty_item(trans, root, path, &key, 0);
	btrfs_release_path(path);
	return ret;
}

static inline int extent_ref_type(u64 parent, u64 owner)
{
	int type;
	if (owner < BTRFS_FIRST_FREE_OBJECTID) {
		if (parent > 0)
			type = BTRFS_SHARED_BLOCK_REF_KEY;
		else
			type = BTRFS_TREE_BLOCK_REF_KEY;
	} else {
		if (parent > 0)
			type = BTRFS_SHARED_DATA_REF_KEY;
		else
			type = BTRFS_EXTENT_DATA_REF_KEY;
	}
	return type;
}

static int find_next_key(struct btrfs_path *path, int level,
			 struct btrfs_key *key)

{
	for (; level < BTRFS_MAX_LEVEL; level++) {
		if (!path->nodes[level])
			break;
		if (path->slots[level] + 1 >=
		    btrfs_header_nritems(path->nodes[level]))
			continue;
		if (level == 0)
			btrfs_item_key_to_cpu(path->nodes[level], key,
					      path->slots[level] + 1);
		else
			btrfs_node_key_to_cpu(path->nodes[level], key,
					      path->slots[level] + 1);
		return 0;
	}
	return 1;
}

/*
 * look for inline back ref. if back ref is found, *ref_ret is set
 * to the address of inline back ref, and 0 is returned.
 *
 * if back ref isn't found, *ref_ret is set to the address where it
 * should be inserted, and -ENOENT is returned.
 *
 * if insert is true and there are too many inline back refs, the path
 * points to the extent item, and -EAGAIN is returned.
 *
 * NOTE: inline back refs are ordered in the same way that back ref
 *	 items in the tree are ordered.
 */
static noinline_for_stack
int lookup_inline_extent_backref(struct btrfs_trans_handle *trans,
				 struct btrfs_root *root,
				 struct btrfs_path *path,
				 struct btrfs_extent_inline_ref **ref_ret,
				 u64 bytenr, u64 num_bytes,
				 u64 parent, u64 root_objectid,
				 u64 owner, u64 offset, int insert)
{
	struct btrfs_key key;
	struct extent_buffer *leaf;
	struct btrfs_extent_item *ei;
	struct btrfs_extent_inline_ref *iref;
	u64 flags;
	u64 item_size;
	unsigned long ptr;
	unsigned long end;
	int extra_size;
	int type;
	int want;
	int ret;
	int err = 0;

	key.objectid = bytenr;
	key.type = BTRFS_EXTENT_ITEM_KEY;
	key.offset = num_bytes;

	want = extent_ref_type(parent, owner);
	if (insert) {
		extra_size = btrfs_extent_inline_ref_size(want);
		path->keep_locks = 1;
	} else
		extra_size = -1;
	ret = btrfs_search_slot(trans, root, &key, path, extra_size, 1);
	if (ret < 0) {
		err = ret;
		goto out;
	}
	BUG_ON(ret);

	leaf = path->nodes[0];
	item_size = btrfs_item_size_nr(leaf, path->slots[0]);
#ifdef BTRFS_COMPAT_EXTENT_TREE_V0
	if (item_size < sizeof(*ei)) {
		if (!insert) {
			err = -ENOENT;
			goto out;
		}
		ret = convert_extent_item_v0(trans, root, path, owner,
					     extra_size);
		if (ret < 0) {
			err = ret;
			goto out;
		}
		leaf = path->nodes[0];
		item_size = btrfs_item_size_nr(leaf, path->slots[0]);
	}
#endif
	BUG_ON(item_size < sizeof(*ei));

	ei = btrfs_item_ptr(leaf, path->slots[0], struct btrfs_extent_item);
	flags = btrfs_extent_flags(leaf, ei);

	ptr = (unsigned long)(ei + 1);
	end = (unsigned long)ei + item_size;

	if (flags & BTRFS_EXTENT_FLAG_TREE_BLOCK) {
		ptr += sizeof(struct btrfs_tree_block_info);
		BUG_ON(ptr > end);
	} else {
		BUG_ON(!(flags & BTRFS_EXTENT_FLAG_DATA));
	}

	err = -ENOENT;
	while (1) {
		if (ptr >= end) {
			WARN_ON(ptr > end);
			break;
		}
		iref = (struct btrfs_extent_inline_ref *)ptr;
		type = btrfs_extent_inline_ref_type(leaf, iref);
		if (want < type)
			break;
		if (want > type) {
			ptr += btrfs_extent_inline_ref_size(type);
			continue;
		}

		if (type == BTRFS_EXTENT_DATA_REF_KEY) {
			struct btrfs_extent_data_ref *dref;
			dref = (struct btrfs_extent_data_ref *)(&iref->offset);
			if (match_extent_data_ref(leaf, dref, root_objectid,
						  owner, offset)) {
				err = 0;
				break;
			}
			if (hash_extent_data_ref_item(leaf, dref) <
			    hash_extent_data_ref(root_objectid, owner, offset))
				break;
		} else {
			u64 ref_offset;
			ref_offset = btrfs_extent_inline_ref_offset(leaf, iref);
			if (parent > 0) {
				if (parent == ref_offset) {
					err = 0;
					break;
				}
				if (ref_offset < parent)
					break;
			} else {
				if (root_objectid == ref_offset) {
					err = 0;
					break;
				}
				if (ref_offset < root_objectid)
					break;
			}
		}
		ptr += btrfs_extent_inline_ref_size(type);
	}
	if (err == -ENOENT && insert) {
		if (item_size + extra_size >=
		    BTRFS_MAX_EXTENT_ITEM_SIZE(root)) {
			err = -EAGAIN;
			goto out;
		}
		/*
		 * To add new inline back ref, we have to make sure
		 * there is no corresponding back ref item.
		 * For simplicity, we just do not add new inline back
		 * ref if there is any kind of item for this block
		 */
		if (find_next_key(path, 0, &key) == 0 &&
		    key.objectid == bytenr &&
		    key.type < BTRFS_BLOCK_GROUP_ITEM_KEY) {
			err = -EAGAIN;
			goto out;
		}
	}
	*ref_ret = (struct btrfs_extent_inline_ref *)ptr;
out:
	if (insert) {
		path->keep_locks = 0;
		btrfs_unlock_up_safe(path, 1);
	}
	return err;
}

/*
 * helper to add new inline back ref
 */
static noinline_for_stack
int setup_inline_extent_backref(struct btrfs_trans_handle *trans,
				struct btrfs_root *root,
				struct btrfs_path *path,
				struct btrfs_extent_inline_ref *iref,
				u64 parent, u64 root_objectid,
				u64 owner, u64 offset, int refs_to_add,
				struct btrfs_delayed_extent_op *extent_op)
{
	struct extent_buffer *leaf;
	struct btrfs_extent_item *ei;
	unsigned long ptr;
	unsigned long end;
	unsigned long item_offset;
	u64 refs;
	int size;
	int type;
	int ret;

	leaf = path->nodes[0];
	ei = btrfs_item_ptr(leaf, path->slots[0], struct btrfs_extent_item);
	item_offset = (unsigned long)iref - (unsigned long)ei;

	type = extent_ref_type(parent, owner);
	size = btrfs_extent_inline_ref_size(type);

	ret = btrfs_extend_item(trans, root, path, size);

	ei = btrfs_item_ptr(leaf, path->slots[0], struct btrfs_extent_item);
	refs = btrfs_extent_refs(leaf, ei);
	refs += refs_to_add;
	btrfs_set_extent_refs(leaf, ei, refs);
	if (extent_op)
		__run_delayed_extent_op(extent_op, leaf, ei);

	ptr = (unsigned long)ei + item_offset;
	end = (unsigned long)ei + btrfs_item_size_nr(leaf, path->slots[0]);
	if (ptr < end - size)
		memmove_extent_buffer(leaf, ptr + size, ptr,
				      end - size - ptr);

	iref = (struct btrfs_extent_inline_ref *)ptr;
	btrfs_set_extent_inline_ref_type(leaf, iref, type);
	if (type == BTRFS_EXTENT_DATA_REF_KEY) {
		struct btrfs_extent_data_ref *dref;
		dref = (struct btrfs_extent_data_ref *)(&iref->offset);
		btrfs_set_extent_data_ref_root(leaf, dref, root_objectid);
		btrfs_set_extent_data_ref_objectid(leaf, dref, owner);
		btrfs_set_extent_data_ref_offset(leaf, dref, offset);
		btrfs_set_extent_data_ref_count(leaf, dref, refs_to_add);
	} else if (type == BTRFS_SHARED_DATA_REF_KEY) {
		struct btrfs_shared_data_ref *sref;
		sref = (struct btrfs_shared_data_ref *)(iref + 1);
		btrfs_set_shared_data_ref_count(leaf, sref, refs_to_add);
		btrfs_set_extent_inline_ref_offset(leaf, iref, parent);
	} else if (type == BTRFS_SHARED_BLOCK_REF_KEY) {
		btrfs_set_extent_inline_ref_offset(leaf, iref, parent);
	} else {
		btrfs_set_extent_inline_ref_offset(leaf, iref, root_objectid);
	}
	btrfs_mark_buffer_dirty(leaf);
	return 0;
}

static int lookup_extent_backref(struct btrfs_trans_handle *trans,
				 struct btrfs_root *root,
				 struct btrfs_path *path,
				 struct btrfs_extent_inline_ref **ref_ret,
				 u64 bytenr, u64 num_bytes, u64 parent,
				 u64 root_objectid, u64 owner, u64 offset)
{
	int ret;

	ret = lookup_inline_extent_backref(trans, root, path, ref_ret,
					   bytenr, num_bytes, parent,
					   root_objectid, owner, offset, 0);
	if (ret != -ENOENT)
		return ret;

	btrfs_release_path(path);
	*ref_ret = NULL;

	if (owner < BTRFS_FIRST_FREE_OBJECTID) {
		ret = lookup_tree_block_ref(trans, root, path, bytenr, parent,
					    root_objectid);
	} else {
		ret = lookup_extent_data_ref(trans, root, path, bytenr, parent,
					     root_objectid, owner, offset);
	}
	return ret;
}

/*
 * helper to update/remove inline back ref
 */
static noinline_for_stack
int update_inline_extent_backref(struct btrfs_trans_handle *trans,
				 struct btrfs_root *root,
				 struct btrfs_path *path,
				 struct btrfs_extent_inline_ref *iref,
				 int refs_to_mod,
				 struct btrfs_delayed_extent_op *extent_op)
{
	struct extent_buffer *leaf;
	struct btrfs_extent_item *ei;
	struct btrfs_extent_data_ref *dref = NULL;
	struct btrfs_shared_data_ref *sref = NULL;
	unsigned long ptr;
	unsigned long end;
	u32 item_size;
	int size;
	int type;
	int ret;
	u64 refs;

	leaf = path->nodes[0];
	ei = btrfs_item_ptr(leaf, path->slots[0], struct btrfs_extent_item);
	refs = btrfs_extent_refs(leaf, ei);
	WARN_ON(refs_to_mod < 0 && refs + refs_to_mod <= 0);
	refs += refs_to_mod;
	btrfs_set_extent_refs(leaf, ei, refs);
	if (extent_op)
		__run_delayed_extent_op(extent_op, leaf, ei);

	type = btrfs_extent_inline_ref_type(leaf, iref);

	if (type == BTRFS_EXTENT_DATA_REF_KEY) {
		dref = (struct btrfs_extent_data_ref *)(&iref->offset);
		refs = btrfs_extent_data_ref_count(leaf, dref);
	} else if (type == BTRFS_SHARED_DATA_REF_KEY) {
		sref = (struct btrfs_shared_data_ref *)(iref + 1);
		refs = btrfs_shared_data_ref_count(leaf, sref);
	} else {
		refs = 1;
		BUG_ON(refs_to_mod != -1);
	}

	BUG_ON(refs_to_mod < 0 && refs < -refs_to_mod);
	refs += refs_to_mod;

	if (refs > 0) {
		if (type == BTRFS_EXTENT_DATA_REF_KEY)
			btrfs_set_extent_data_ref_count(leaf, dref, refs);
		else
			btrfs_set_shared_data_ref_count(leaf, sref, refs);
	} else {
		size =  btrfs_extent_inline_ref_size(type);
		item_size = btrfs_item_size_nr(leaf, path->slots[0]);
		ptr = (unsigned long)iref;
		end = (unsigned long)ei + item_size;
		if (ptr + size < end)
			memmove_extent_buffer(leaf, ptr, ptr + size,
					      end - ptr - size);
		item_size -= size;
		ret = btrfs_truncate_item(trans, root, path, item_size, 1);
	}
	btrfs_mark_buffer_dirty(leaf);
	return 0;
}

static noinline_for_stack
int insert_inline_extent_backref(struct btrfs_trans_handle *trans,
				 struct btrfs_root *root,
				 struct btrfs_path *path,
				 u64 bytenr, u64 num_bytes, u64 parent,
				 u64 root_objectid, u64 owner,
				 u64 offset, int refs_to_add,
				 struct btrfs_delayed_extent_op *extent_op)
{
	struct btrfs_extent_inline_ref *iref;
	int ret;

	ret = lookup_inline_extent_backref(trans, root, path, &iref,
					   bytenr, num_bytes, parent,
					   root_objectid, owner, offset, 1);
	if (ret == 0) {
		BUG_ON(owner < BTRFS_FIRST_FREE_OBJECTID);
		ret = update_inline_extent_backref(trans, root, path, iref,
						   refs_to_add, extent_op);
	} else if (ret == -ENOENT) {
		ret = setup_inline_extent_backref(trans, root, path, iref,
						  parent, root_objectid,
						  owner, offset, refs_to_add,
						  extent_op);
	}
	return ret;
}

static int insert_extent_backref(struct btrfs_trans_handle *trans,
				 struct btrfs_root *root,
				 struct btrfs_path *path,
				 u64 bytenr, u64 parent, u64 root_objectid,
				 u64 owner, u64 offset, int refs_to_add)
{
	int ret;
	if (owner < BTRFS_FIRST_FREE_OBJECTID) {
		BUG_ON(refs_to_add != 1);
		ret = insert_tree_block_ref(trans, root, path, bytenr,
					    parent, root_objectid);
	} else {
		ret = insert_extent_data_ref(trans, root, path, bytenr,
					     parent, root_objectid,
					     owner, offset, refs_to_add);
	}
	return ret;
}

static int remove_extent_backref(struct btrfs_trans_handle *trans,
				 struct btrfs_root *root,
				 struct btrfs_path *path,
				 struct btrfs_extent_inline_ref *iref,
				 int refs_to_drop, int is_data)
{
	int ret;

	BUG_ON(!is_data && refs_to_drop != 1);
	if (iref) {
		ret = update_inline_extent_backref(trans, root, path, iref,
						   -refs_to_drop, NULL);
	} else if (is_data) {
		ret = remove_extent_data_ref(trans, root, path, refs_to_drop);
	} else {
		ret = btrfs_del_item(trans, root, path);
	}
	return ret;
}

static int btrfs_issue_discard(struct block_device *bdev,
				u64 start, u64 len)
{
	return blkdev_issue_discard(bdev, start >> 9, len >> 9, GFP_NOFS, 0);
}

static int btrfs_discard_extent(struct btrfs_root *root, u64 bytenr,
				u64 num_bytes, u64 *actual_bytes)
{
	int ret;
	u64 discarded_bytes = 0;
	struct btrfs_bio *bbio = NULL;


	/* Tell the block device(s) that the sectors can be discarded */
	ret = btrfs_map_block(&root->fs_info->mapping_tree, REQ_DISCARD,
			      bytenr, &num_bytes, &bbio, 0);
	if (!ret) {
		struct btrfs_bio_stripe *stripe = bbio->stripes;
		int i;


		for (i = 0; i < bbio->num_stripes; i++, stripe++) {
			if (!stripe->dev->can_discard)
				continue;

			ret = btrfs_issue_discard(stripe->dev->bdev,
						  stripe->physical,
						  stripe->length);
			if (!ret)
				discarded_bytes += stripe->length;
			else if (ret != -EOPNOTSUPP)
				break;

			/*
			 * Just in case we get back EOPNOTSUPP for some reason,
			 * just ignore the return value so we don't screw up
			 * people calling discard_extent.
			 */
			ret = 0;
		}
		kfree(bbio);
	}

	if (actual_bytes)
		*actual_bytes = discarded_bytes;


	return ret;
}

int btrfs_inc_extent_ref(struct btrfs_trans_handle *trans,
			 struct btrfs_root *root,
			 u64 bytenr, u64 num_bytes, u64 parent,
			 u64 root_objectid, u64 owner, u64 offset)
{
	int ret;
	BUG_ON(owner < BTRFS_FIRST_FREE_OBJECTID &&
	       root_objectid == BTRFS_TREE_LOG_OBJECTID);

	if (owner < BTRFS_FIRST_FREE_OBJECTID) {
		ret = btrfs_add_delayed_tree_ref(trans, bytenr, num_bytes,
					parent, root_objectid, (int)owner,
					BTRFS_ADD_DELAYED_REF, NULL);
	} else {
		ret = btrfs_add_delayed_data_ref(trans, bytenr, num_bytes,
					parent, root_objectid, owner, offset,
					BTRFS_ADD_DELAYED_REF, NULL);
	}
	return ret;
}

static int __btrfs_inc_extent_ref(struct btrfs_trans_handle *trans,
				  struct btrfs_root *root,
				  u64 bytenr, u64 num_bytes,
				  u64 parent, u64 root_objectid,
				  u64 owner, u64 offset, int refs_to_add,
				  struct btrfs_delayed_extent_op *extent_op)
{
	struct btrfs_path *path;
	struct extent_buffer *leaf;
	struct btrfs_extent_item *item;
	u64 refs;
	int ret;
	int err = 0;

	path = btrfs_alloc_path();
	if (!path)
		return -ENOMEM;

	path->reada = 1;
	path->leave_spinning = 1;
	/* this will setup the path even if it fails to insert the back ref */
	ret = insert_inline_extent_backref(trans, root->fs_info->extent_root,
					   path, bytenr, num_bytes, parent,
					   root_objectid, owner, offset,
					   refs_to_add, extent_op);
	if (ret == 0)
		goto out;

	if (ret != -EAGAIN) {
		err = ret;
		goto out;
	}

	leaf = path->nodes[0];
	item = btrfs_item_ptr(leaf, path->slots[0], struct btrfs_extent_item);
	refs = btrfs_extent_refs(leaf, item);
	btrfs_set_extent_refs(leaf, item, refs + refs_to_add);
	if (extent_op)
		__run_delayed_extent_op(extent_op, leaf, item);

	btrfs_mark_buffer_dirty(leaf);
	btrfs_release_path(path);

	path->reada = 1;
	path->leave_spinning = 1;

	/* now insert the actual backref */
	ret = insert_extent_backref(trans, root->fs_info->extent_root,
				    path, bytenr, parent, root_objectid,
				    owner, offset, refs_to_add);
	BUG_ON(ret);
out:
	btrfs_free_path(path);
	return err;
}

static int run_delayed_data_ref(struct btrfs_trans_handle *trans,
				struct btrfs_root *root,
				struct btrfs_delayed_ref_node *node,
				struct btrfs_delayed_extent_op *extent_op,
				int insert_reserved)
{
	int ret = 0;
	struct btrfs_delayed_data_ref *ref;
	struct btrfs_key ins;
	u64 parent = 0;
	u64 ref_root = 0;
	u64 flags = 0;

	ins.objectid = node->bytenr;
	ins.offset = node->num_bytes;
	ins.type = BTRFS_EXTENT_ITEM_KEY;

	ref = btrfs_delayed_node_to_data_ref(node);
	if (node->type == BTRFS_SHARED_DATA_REF_KEY)
		parent = ref->parent;
	else
		ref_root = ref->root;

	if (node->action == BTRFS_ADD_DELAYED_REF && insert_reserved) {
		if (extent_op) {
			BUG_ON(extent_op->update_key);
			flags |= extent_op->flags_to_set;
		}
		ret = alloc_reserved_file_extent(trans, root,
						 parent, ref_root, flags,
						 ref->objectid, ref->offset,
						 &ins, node->ref_mod);
	} else if (node->action == BTRFS_ADD_DELAYED_REF) {
		ret = __btrfs_inc_extent_ref(trans, root, node->bytenr,
					     node->num_bytes, parent,
					     ref_root, ref->objectid,
					     ref->offset, node->ref_mod,
					     extent_op);
	} else if (node->action == BTRFS_DROP_DELAYED_REF) {
		ret = __btrfs_free_extent(trans, root, node->bytenr,
					  node->num_bytes, parent,
					  ref_root, ref->objectid,
					  ref->offset, node->ref_mod,
					  extent_op);
	} else {
		BUG();
	}
	return ret;
}

static void __run_delayed_extent_op(struct btrfs_delayed_extent_op *extent_op,
				    struct extent_buffer *leaf,
				    struct btrfs_extent_item *ei)
{
	u64 flags = btrfs_extent_flags(leaf, ei);
	if (extent_op->update_flags) {
		flags |= extent_op->flags_to_set;
		btrfs_set_extent_flags(leaf, ei, flags);
	}

	if (extent_op->update_key) {
		struct btrfs_tree_block_info *bi;
		BUG_ON(!(flags & BTRFS_EXTENT_FLAG_TREE_BLOCK));
		bi = (struct btrfs_tree_block_info *)(ei + 1);
		btrfs_set_tree_block_key(leaf, bi, &extent_op->key);
	}
}

static int run_delayed_extent_op(struct btrfs_trans_handle *trans,
				 struct btrfs_root *root,
				 struct btrfs_delayed_ref_node *node,
				 struct btrfs_delayed_extent_op *extent_op)
{
	struct btrfs_key key;
	struct btrfs_path *path;
	struct btrfs_extent_item *ei;
	struct extent_buffer *leaf;
	u32 item_size;
	int ret;
	int err = 0;

	path = btrfs_alloc_path();
	if (!path)
		return -ENOMEM;

	key.objectid = node->bytenr;
	key.type = BTRFS_EXTENT_ITEM_KEY;
	key.offset = node->num_bytes;

	path->reada = 1;
	path->leave_spinning = 1;
	ret = btrfs_search_slot(trans, root->fs_info->extent_root, &key,
				path, 0, 1);
	if (ret < 0) {
		err = ret;
		goto out;
	}
	if (ret > 0) {
		err = -EIO;
		goto out;
	}

	leaf = path->nodes[0];
	item_size = btrfs_item_size_nr(leaf, path->slots[0]);
#ifdef BTRFS_COMPAT_EXTENT_TREE_V0
	if (item_size < sizeof(*ei)) {
		ret = convert_extent_item_v0(trans, root->fs_info->extent_root,
					     path, (u64)-1, 0);
		if (ret < 0) {
			err = ret;
			goto out;
		}
		leaf = path->nodes[0];
		item_size = btrfs_item_size_nr(leaf, path->slots[0]);
	}
#endif
	BUG_ON(item_size < sizeof(*ei));
	ei = btrfs_item_ptr(leaf, path->slots[0], struct btrfs_extent_item);
	__run_delayed_extent_op(extent_op, leaf, ei);

	btrfs_mark_buffer_dirty(leaf);
out:
	btrfs_free_path(path);
	return err;
}

static int run_delayed_tree_ref(struct btrfs_trans_handle *trans,
				struct btrfs_root *root,
				struct btrfs_delayed_ref_node *node,
				struct btrfs_delayed_extent_op *extent_op,
				int insert_reserved)
{
	int ret = 0;
	struct btrfs_delayed_tree_ref *ref;
	struct btrfs_key ins;
	u64 parent = 0;
	u64 ref_root = 0;

	ins.objectid = node->bytenr;
	ins.offset = node->num_bytes;
	ins.type = BTRFS_EXTENT_ITEM_KEY;

	ref = btrfs_delayed_node_to_tree_ref(node);
	if (node->type == BTRFS_SHARED_BLOCK_REF_KEY)
		parent = ref->parent;
	else
		ref_root = ref->root;

	BUG_ON(node->ref_mod != 1);
	if (node->action == BTRFS_ADD_DELAYED_REF && insert_reserved) {
		BUG_ON(!extent_op || !extent_op->update_flags ||
		       !extent_op->update_key);
		ret = alloc_reserved_tree_block(trans, root,
						parent, ref_root,
						extent_op->flags_to_set,
						&extent_op->key,
						ref->level, &ins);
	} else if (node->action == BTRFS_ADD_DELAYED_REF) {
		ret = __btrfs_inc_extent_ref(trans, root, node->bytenr,
					     node->num_bytes, parent, ref_root,
					     ref->level, 0, 1, extent_op);
	} else if (node->action == BTRFS_DROP_DELAYED_REF) {
		ret = __btrfs_free_extent(trans, root, node->bytenr,
					  node->num_bytes, parent, ref_root,
					  ref->level, 0, 1, extent_op);
	} else {
		BUG();
	}
	return ret;
}

/* helper function to actually process a single delayed ref entry */
static int run_one_delayed_ref(struct btrfs_trans_handle *trans,
			       struct btrfs_root *root,
			       struct btrfs_delayed_ref_node *node,
			       struct btrfs_delayed_extent_op *extent_op,
			       int insert_reserved)
{
	int ret;
	if (btrfs_delayed_ref_is_head(node)) {
		struct btrfs_delayed_ref_head *head;
		/*
		 * we've hit the end of the chain and we were supposed
		 * to insert this extent into the tree.  But, it got
		 * deleted before we ever needed to insert it, so all
		 * we have to do is clean up the accounting
		 */
		BUG_ON(extent_op);
		head = btrfs_delayed_node_to_head(node);
		if (insert_reserved) {
			btrfs_pin_extent(root, node->bytenr,
					 node->num_bytes, 1);
			if (head->is_data) {
				ret = btrfs_del_csums(trans, root,
						      node->bytenr,
						      node->num_bytes);
				BUG_ON(ret);
			}
		}
		mutex_unlock(&head->mutex);
		return 0;
	}

	if (node->type == BTRFS_TREE_BLOCK_REF_KEY ||
	    node->type == BTRFS_SHARED_BLOCK_REF_KEY)
		ret = run_delayed_tree_ref(trans, root, node, extent_op,
					   insert_reserved);
	else if (node->type == BTRFS_EXTENT_DATA_REF_KEY ||
		 node->type == BTRFS_SHARED_DATA_REF_KEY)
		ret = run_delayed_data_ref(trans, root, node, extent_op,
					   insert_reserved);
	else
		BUG();
	return ret;
}

static noinline struct btrfs_delayed_ref_node *
select_delayed_ref(struct btrfs_delayed_ref_head *head)
{
	struct rb_node *node;
	struct btrfs_delayed_ref_node *ref;
	int action = BTRFS_ADD_DELAYED_REF;
again:
	/*
	 * select delayed ref of type BTRFS_ADD_DELAYED_REF first.
	 * this prevents ref count from going down to zero when
	 * there still are pending delayed ref.
	 */
	node = rb_prev(&head->node.rb_node);
	while (1) {
		if (!node)
			break;
		ref = rb_entry(node, struct btrfs_delayed_ref_node,
				rb_node);
		if (ref->bytenr != head->node.bytenr)
			break;
		if (ref->action == action)
			return ref;
		node = rb_prev(node);
	}
	if (action == BTRFS_ADD_DELAYED_REF) {
		action = BTRFS_DROP_DELAYED_REF;
		goto again;
	}
	return NULL;
}

static noinline int run_clustered_refs(struct btrfs_trans_handle *trans,
				       struct btrfs_root *root,
				       struct list_head *cluster)
{
	struct btrfs_delayed_ref_root *delayed_refs;
	struct btrfs_delayed_ref_node *ref;
	struct btrfs_delayed_ref_head *locked_ref = NULL;
	struct btrfs_delayed_extent_op *extent_op;
	int ret;
	int count = 0;
	int must_insert_reserved = 0;

	delayed_refs = &trans->transaction->delayed_refs;
	while (1) {
		if (!locked_ref) {
			/* pick a new head ref from the cluster list */
			if (list_empty(cluster))
				break;

			locked_ref = list_entry(cluster->next,
				     struct btrfs_delayed_ref_head, cluster);

			/* grab the lock that says we are going to process
			 * all the refs for this head */
			ret = btrfs_delayed_ref_lock(trans, locked_ref);

			/*
			 * we may have dropped the spin lock to get the head
			 * mutex lock, and that might have given someone else
			 * time to free the head.  If that's true, it has been
			 * removed from our list and we can move on.
			 */
			if (ret == -EAGAIN) {
				locked_ref = NULL;
				count++;
				continue;
			}
		}

		/*
		 * record the must insert reserved flag before we
		 * drop the spin lock.
		 */
		must_insert_reserved = locked_ref->must_insert_reserved;
		locked_ref->must_insert_reserved = 0;

		extent_op = locked_ref->extent_op;
		locked_ref->extent_op = NULL;

		/*
		 * locked_ref is the head node, so we have to go one
		 * node back for any delayed ref updates
		 */
		ref = select_delayed_ref(locked_ref);
		if (!ref) {
			/* All delayed refs have been processed, Go ahead
			 * and send the head node to run_one_delayed_ref,
			 * so that any accounting fixes can happen
			 */
			ref = &locked_ref->node;

			if (extent_op && must_insert_reserved) {
				kfree(extent_op);
				extent_op = NULL;
			}

			if (extent_op) {
				spin_unlock(&delayed_refs->lock);

				ret = run_delayed_extent_op(trans, root,
							    ref, extent_op);
				BUG_ON(ret);
				kfree(extent_op);

				cond_resched();
				spin_lock(&delayed_refs->lock);
				continue;
			}

			list_del_init(&locked_ref->cluster);
			locked_ref = NULL;
		}

		ref->in_tree = 0;
		rb_erase(&ref->rb_node, &delayed_refs->root);
		delayed_refs->num_entries--;

		spin_unlock(&delayed_refs->lock);

		ret = run_one_delayed_ref(trans, root, ref, extent_op,
					  must_insert_reserved);
		BUG_ON(ret);

		btrfs_put_delayed_ref(ref);
		kfree(extent_op);
		count++;

		cond_resched();
		spin_lock(&delayed_refs->lock);
	}
	return count;
}

/*
 * this starts processing the delayed reference count updates and
 * extent insertions we have queued up so far.  count can be
 * 0, which means to process everything in the tree at the start
 * of the run (but not newly added entries), or it can be some target
 * number you'd like to process.
 */
int btrfs_run_delayed_refs(struct btrfs_trans_handle *trans,
			   struct btrfs_root *root, unsigned long count)
{
	struct rb_node *node;
	struct btrfs_delayed_ref_root *delayed_refs;
	struct btrfs_delayed_ref_node *ref;
	struct list_head cluster;
	int ret;
	int run_all = count == (unsigned long)-1;
	int run_most = 0;

	if (root == root->fs_info->extent_root)
		root = root->fs_info->tree_root;

	delayed_refs = &trans->transaction->delayed_refs;
	INIT_LIST_HEAD(&cluster);
again:
	spin_lock(&delayed_refs->lock);
	if (count == 0) {
		count = delayed_refs->num_entries * 2;
		run_most = 1;
	}
	while (1) {
		if (!(run_all || run_most) &&
		    delayed_refs->num_heads_ready < 64)
			break;

		/*
		 * go find something we can process in the rbtree.  We start at
		 * the beginning of the tree, and then build a cluster
		 * of refs to process starting at the first one we are able to
		 * lock
		 */
		ret = btrfs_find_ref_cluster(trans, &cluster,
					     delayed_refs->run_delayed_start);
		if (ret)
			break;

		ret = run_clustered_refs(trans, root, &cluster);
		BUG_ON(ret < 0);

		count -= min_t(unsigned long, ret, count);

		if (count == 0)
			break;
	}

	if (run_all) {
		node = rb_first(&delayed_refs->root);
		if (!node)
			goto out;
		count = (unsigned long)-1;

		while (node) {
			ref = rb_entry(node, struct btrfs_delayed_ref_node,
				       rb_node);
			if (btrfs_delayed_ref_is_head(ref)) {
				struct btrfs_delayed_ref_head *head;

				head = btrfs_delayed_node_to_head(ref);
				atomic_inc(&ref->refs);

				spin_unlock(&delayed_refs->lock);
				/*
				 * Mutex was contended, block until it's
				 * released and try again
				 */
				mutex_lock(&head->mutex);
				mutex_unlock(&head->mutex);

				btrfs_put_delayed_ref(ref);
				cond_resched();
				goto again;
			}
			node = rb_next(node);
		}
		spin_unlock(&delayed_refs->lock);
		schedule_timeout(1);
		goto again;
	}
out:
	spin_unlock(&delayed_refs->lock);
	return 0;
}

int btrfs_set_disk_extent_flags(struct btrfs_trans_handle *trans,
				struct btrfs_root *root,
				u64 bytenr, u64 num_bytes, u64 flags,
				int is_data)
{
	struct btrfs_delayed_extent_op *extent_op;
	int ret;

	extent_op = kmalloc(sizeof(*extent_op), GFP_NOFS);
	if (!extent_op)
		return -ENOMEM;

	extent_op->flags_to_set = flags;
	extent_op->update_flags = 1;
	extent_op->update_key = 0;
	extent_op->is_data = is_data ? 1 : 0;

	ret = btrfs_add_delayed_extent_op(trans, bytenr, num_bytes, extent_op);
	if (ret)
		kfree(extent_op);
	return ret;
}

static noinline int check_delayed_ref(struct btrfs_trans_handle *trans,
				      struct btrfs_root *root,
				      struct btrfs_path *path,
				      u64 objectid, u64 offset, u64 bytenr)
{
	struct btrfs_delayed_ref_head *head;
	struct btrfs_delayed_ref_node *ref;
	struct btrfs_delayed_data_ref *data_ref;
	struct btrfs_delayed_ref_root *delayed_refs;
	struct rb_node *node;
	int ret = 0;

	ret = -ENOENT;
	delayed_refs = &trans->transaction->delayed_refs;
	spin_lock(&delayed_refs->lock);
	head = btrfs_find_delayed_ref_head(trans, bytenr);
	if (!head)
		goto out;

	if (!mutex_trylock(&head->mutex)) {
		atomic_inc(&head->node.refs);
		spin_unlock(&delayed_refs->lock);

		btrfs_release_path(path);

		/*
		 * Mutex was contended, block until it's released and let
		 * caller try again
		 */
		mutex_lock(&head->mutex);
		mutex_unlock(&head->mutex);
		btrfs_put_delayed_ref(&head->node);
		return -EAGAIN;
	}

	node = rb_prev(&head->node.rb_node);
	if (!node)
		goto out_unlock;

	ref = rb_entry(node, struct btrfs_delayed_ref_node, rb_node);

	if (ref->bytenr != bytenr)
		goto out_unlock;

	ret = 1;
	if (ref->type != BTRFS_EXTENT_DATA_REF_KEY)
		goto out_unlock;

	data_ref = btrfs_delayed_node_to_data_ref(ref);

	node = rb_prev(node);
	if (node) {
		ref = rb_entry(node, struct btrfs_delayed_ref_node, rb_node);
		if (ref->bytenr == bytenr)
			goto out_unlock;
	}

	if (data_ref->root != root->root_key.objectid ||
	    data_ref->objectid != objectid || data_ref->offset != offset)
		goto out_unlock;

	ret = 0;
out_unlock:
	mutex_unlock(&head->mutex);
out:
	spin_unlock(&delayed_refs->lock);
	return ret;
}

static noinline int check_committed_ref(struct btrfs_trans_handle *trans,
					struct btrfs_root *root,
					struct btrfs_path *path,
					u64 objectid, u64 offset, u64 bytenr)
{
	struct btrfs_root *extent_root = root->fs_info->extent_root;
	struct extent_buffer *leaf;
	struct btrfs_extent_data_ref *ref;
	struct btrfs_extent_inline_ref *iref;
	struct btrfs_extent_item *ei;
	struct btrfs_key key;
	u32 item_size;
	int ret;

	key.objectid = bytenr;
	key.offset = (u64)-1;
	key.type = BTRFS_EXTENT_ITEM_KEY;

	ret = btrfs_search_slot(NULL, extent_root, &key, path, 0, 0);
	if (ret < 0)
		goto out;
	BUG_ON(ret == 0);

	ret = -ENOENT;
	if (path->slots[0] == 0)
		goto out;

	path->slots[0]--;
	leaf = path->nodes[0];
	btrfs_item_key_to_cpu(leaf, &key, path->slots[0]);

	if (key.objectid != bytenr || key.type != BTRFS_EXTENT_ITEM_KEY)
		goto out;

	ret = 1;
	item_size = btrfs_item_size_nr(leaf, path->slots[0]);
#ifdef BTRFS_COMPAT_EXTENT_TREE_V0
	if (item_size < sizeof(*ei)) {
		WARN_ON(item_size != sizeof(struct btrfs_extent_item_v0));
		goto out;
	}
#endif
	ei = btrfs_item_ptr(leaf, path->slots[0], struct btrfs_extent_item);

	if (item_size != sizeof(*ei) +
	    btrfs_extent_inline_ref_size(BTRFS_EXTENT_DATA_REF_KEY))
		goto out;

	if (btrfs_extent_generation(leaf, ei) <=
	    btrfs_root_last_snapshot(&root->root_item))
		goto out;

	iref = (struct btrfs_extent_inline_ref *)(ei + 1);
	if (btrfs_extent_inline_ref_type(leaf, iref) !=
	    BTRFS_EXTENT_DATA_REF_KEY)
		goto out;

	ref = (struct btrfs_extent_data_ref *)(&iref->offset);
	if (btrfs_extent_refs(leaf, ei) !=
	    btrfs_extent_data_ref_count(leaf, ref) ||
	    btrfs_extent_data_ref_root(leaf, ref) !=
	    root->root_key.objectid ||
	    btrfs_extent_data_ref_objectid(leaf, ref) != objectid ||
	    btrfs_extent_data_ref_offset(leaf, ref) != offset)
		goto out;

	ret = 0;
out:
	return ret;
}

int btrfs_cross_ref_exist(struct btrfs_trans_handle *trans,
			  struct btrfs_root *root,
			  u64 objectid, u64 offset, u64 bytenr)
{
	struct btrfs_path *path;
	int ret;
	int ret2;

	path = btrfs_alloc_path();
	if (!path)
		return -ENOENT;

	do {
		ret = check_committed_ref(trans, root, path, objectid,
					  offset, bytenr);
		if (ret && ret != -ENOENT)
			goto out;

		ret2 = check_delayed_ref(trans, root, path, objectid,
					 offset, bytenr);
	} while (ret2 == -EAGAIN);

	if (ret2 && ret2 != -ENOENT) {
		ret = ret2;
		goto out;
	}

	if (ret != -ENOENT || ret2 != -ENOENT)
		ret = 0;
out:
	btrfs_free_path(path);
	if (root->root_key.objectid == BTRFS_DATA_RELOC_TREE_OBJECTID)
		WARN_ON(ret > 0);
	return ret;
}

static int __btrfs_mod_ref(struct btrfs_trans_handle *trans,
			   struct btrfs_root *root,
			   struct extent_buffer *buf,
			   int full_backref, int inc)
{
	u64 bytenr;
	u64 num_bytes;
	u64 parent;
	u64 ref_root;
	u32 nritems;
	struct btrfs_key key;
	struct btrfs_file_extent_item *fi;
	int i;
	int level;
	int ret = 0;
	int (*process_func)(struct btrfs_trans_handle *, struct btrfs_root *,
			    u64, u64, u64, u64, u64, u64);

	ref_root = btrfs_header_owner(buf);
	nritems = btrfs_header_nritems(buf);
	level = btrfs_header_level(buf);

	if (!root->ref_cows && level == 0)
		return 0;

	if (inc)
		process_func = btrfs_inc_extent_ref;
	else
		process_func = btrfs_free_extent;

	if (full_backref)
		parent = buf->start;
	else
		parent = 0;

	for (i = 0; i < nritems; i++) {
		if (level == 0) {
			btrfs_item_key_to_cpu(buf, &key, i);
			if (btrfs_key_type(&key) != BTRFS_EXTENT_DATA_KEY)
				continue;
			fi = btrfs_item_ptr(buf, i,
					    struct btrfs_file_extent_item);
			if (btrfs_file_extent_type(buf, fi) ==
			    BTRFS_FILE_EXTENT_INLINE)
				continue;
			bytenr = btrfs_file_extent_disk_bytenr(buf, fi);
			if (bytenr == 0)
				continue;

			num_bytes = btrfs_file_extent_disk_num_bytes(buf, fi);
			key.offset -= btrfs_file_extent_offset(buf, fi);
			ret = process_func(trans, root, bytenr, num_bytes,
					   parent, ref_root, key.objectid,
					   key.offset);
			if (ret)
				goto fail;
		} else {
			bytenr = btrfs_node_blockptr(buf, i);
			num_bytes = btrfs_level_size(root, level - 1);
			ret = process_func(trans, root, bytenr, num_bytes,
					   parent, ref_root, level - 1, 0);
			if (ret)
				goto fail;
		}
	}
	return 0;
fail:
	BUG();
	return ret;
}

int btrfs_inc_ref(struct btrfs_trans_handle *trans, struct btrfs_root *root,
		  struct extent_buffer *buf, int full_backref)
{
	return __btrfs_mod_ref(trans, root, buf, full_backref, 1);
}

int btrfs_dec_ref(struct btrfs_trans_handle *trans, struct btrfs_root *root,
		  struct extent_buffer *buf, int full_backref)
{
	return __btrfs_mod_ref(trans, root, buf, full_backref, 0);
}

static int write_one_cache_group(struct btrfs_trans_handle *trans,
				 struct btrfs_root *root,
				 struct btrfs_path *path,
				 struct btrfs_block_group_cache *cache)
{
	int ret;
	struct btrfs_root *extent_root = root->fs_info->extent_root;
	unsigned long bi;
	struct extent_buffer *leaf;

	ret = btrfs_search_slot(trans, extent_root, &cache->key, path, 0, 1);
	if (ret < 0)
		goto fail;
	BUG_ON(ret);

	leaf = path->nodes[0];
	bi = btrfs_item_ptr_offset(leaf, path->slots[0]);
	write_extent_buffer(leaf, &cache->item, bi, sizeof(cache->item));
	btrfs_mark_buffer_dirty(leaf);
	btrfs_release_path(path);
fail:
	if (ret)
		return ret;
	return 0;

}

static struct btrfs_block_group_cache *
next_block_group(struct btrfs_root *root,
		 struct btrfs_block_group_cache *cache)
{
	struct rb_node *node;
	spin_lock(&root->fs_info->block_group_cache_lock);
	node = rb_next(&cache->cache_node);
	btrfs_put_block_group(cache);
	if (node) {
		cache = rb_entry(node, struct btrfs_block_group_cache,
				 cache_node);
		btrfs_get_block_group(cache);
	} else
		cache = NULL;
	spin_unlock(&root->fs_info->block_group_cache_lock);
	return cache;
}

static int cache_save_setup(struct btrfs_block_group_cache *block_group,
			    struct btrfs_trans_handle *trans,
			    struct btrfs_path *path)
{
	struct btrfs_root *root = block_group->fs_info->tree_root;
	struct inode *inode = NULL;
	u64 alloc_hint = 0;
	int dcs = BTRFS_DC_ERROR;
	int num_pages = 0;
	int retries = 0;
	int ret = 0;

	/*
	 * If this block group is smaller than 100 megs don't bother caching the
	 * block group.
	 */
	if (block_group->key.offset < (100 * 1024 * 1024)) {
		spin_lock(&block_group->lock);
		block_group->disk_cache_state = BTRFS_DC_WRITTEN;
		spin_unlock(&block_group->lock);
		return 0;
	}

again:
	inode = lookup_free_space_inode(root, block_group, path);
	if (IS_ERR(inode) && PTR_ERR(inode) != -ENOENT) {
		ret = PTR_ERR(inode);
		btrfs_release_path(path);
		goto out;
	}

	if (IS_ERR(inode)) {
		BUG_ON(retries);
		retries++;

		if (block_group->ro)
			goto out_free;

		ret = create_free_space_inode(root, trans, block_group, path);
		if (ret)
			goto out_free;
		goto again;
	}

	/* We've already setup this transaction, go ahead and exit */
	if (block_group->cache_generation == trans->transid &&
	    i_size_read(inode)) {
		dcs = BTRFS_DC_SETUP;
		goto out_put;
	}

	/*
	 * We want to set the generation to 0, that way if anything goes wrong
	 * from here on out we know not to trust this cache when we load up next
	 * time.
	 */
	BTRFS_I(inode)->generation = 0;
	ret = btrfs_update_inode(trans, root, inode);
	WARN_ON(ret);

	if (i_size_read(inode) > 0) {
		ret = btrfs_truncate_free_space_cache(root, trans, path,
						      inode);
		if (ret)
			goto out_put;
	}

	spin_lock(&block_group->lock);
	if (block_group->cached != BTRFS_CACHE_FINISHED) {
		/* We're not cached, don't bother trying to write stuff out */
		dcs = BTRFS_DC_WRITTEN;
		spin_unlock(&block_group->lock);
		goto out_put;
	}
	spin_unlock(&block_group->lock);

	num_pages = (int)div64_u64(block_group->key.offset, 1024 * 1024 * 1024);
	if (!num_pages)
		num_pages = 1;

	/*
	 * Just to make absolutely sure we have enough space, we're going to
	 * preallocate 12 pages worth of space for each block group.  In
	 * practice we ought to use at most 8, but we need extra space so we can
	 * add our header and have a terminator between the extents and the
	 * bitmaps.
	 */
	num_pages *= 16;
	num_pages *= PAGE_CACHE_SIZE;

	ret = btrfs_check_data_free_space(inode, num_pages);
	if (ret)
		goto out_put;

	ret = btrfs_prealloc_file_range_trans(inode, trans, 0, 0, num_pages,
					      num_pages, num_pages,
					      &alloc_hint);
	if (!ret)
		dcs = BTRFS_DC_SETUP;
	btrfs_free_reserved_data_space(inode, num_pages);

out_put:
	iput(inode);
out_free:
	btrfs_release_path(path);
out:
	spin_lock(&block_group->lock);
	if (!ret)
		block_group->cache_generation = trans->transid;
	block_group->disk_cache_state = dcs;
	spin_unlock(&block_group->lock);

	return ret;
}

int btrfs_write_dirty_block_groups(struct btrfs_trans_handle *trans,
				   struct btrfs_root *root)
{
	struct btrfs_block_group_cache *cache;
	int err = 0;
	struct btrfs_path *path;
	u64 last = 0;

	path = btrfs_alloc_path();
	if (!path)
		return -ENOMEM;

again:
	while (1) {
		cache = btrfs_lookup_first_block_group(root->fs_info, last);
		while (cache) {
			if (cache->disk_cache_state == BTRFS_DC_CLEAR)
				break;
			cache = next_block_group(root, cache);
		}
		if (!cache) {
			if (last == 0)
				break;
			last = 0;
			continue;
		}
		err = cache_save_setup(cache, trans, path);
		last = cache->key.objectid + cache->key.offset;
		btrfs_put_block_group(cache);
	}

	while (1) {
		if (last == 0) {
			err = btrfs_run_delayed_refs(trans, root,
						     (unsigned long)-1);
			BUG_ON(err);
		}

		cache = btrfs_lookup_first_block_group(root->fs_info, last);
		while (cache) {
			if (cache->disk_cache_state == BTRFS_DC_CLEAR) {
				btrfs_put_block_group(cache);
				goto again;
			}

			if (cache->dirty)
				break;
			cache = next_block_group(root, cache);
		}
		if (!cache) {
			if (last == 0)
				break;
			last = 0;
			continue;
		}

		if (cache->disk_cache_state == BTRFS_DC_SETUP)
			cache->disk_cache_state = BTRFS_DC_NEED_WRITE;
		cache->dirty = 0;
		last = cache->key.objectid + cache->key.offset;

		err = write_one_cache_group(trans, root, path, cache);
		BUG_ON(err);
		btrfs_put_block_group(cache);
	}

	while (1) {
		/*
		 * I don't think this is needed since we're just marking our
		 * preallocated extent as written, but just in case it can't
		 * hurt.
		 */
		if (last == 0) {
			err = btrfs_run_delayed_refs(trans, root,
						     (unsigned long)-1);
			BUG_ON(err);
		}

		cache = btrfs_lookup_first_block_group(root->fs_info, last);
		while (cache) {
			/*
			 * Really this shouldn't happen, but it could if we
			 * couldn't write the entire preallocated extent and
			 * splitting the extent resulted in a new block.
			 */
			if (cache->dirty) {
				btrfs_put_block_group(cache);
				goto again;
			}
			if (cache->disk_cache_state == BTRFS_DC_NEED_WRITE)
				break;
			cache = next_block_group(root, cache);
		}
		if (!cache) {
			if (last == 0)
				break;
			last = 0;
			continue;
		}

		btrfs_write_out_cache(root, trans, cache, path);

		/*
		 * If we didn't have an error then the cache state is still
		 * NEED_WRITE, so we can set it to WRITTEN.
		 */
		if (cache->disk_cache_state == BTRFS_DC_NEED_WRITE)
			cache->disk_cache_state = BTRFS_DC_WRITTEN;
		last = cache->key.objectid + cache->key.offset;
		btrfs_put_block_group(cache);
	}

	btrfs_free_path(path);
	return 0;
}

int btrfs_extent_readonly(struct btrfs_root *root, u64 bytenr)
{
	struct btrfs_block_group_cache *block_group;
	int readonly = 0;

	block_group = btrfs_lookup_block_group(root->fs_info, bytenr);
	if (!block_group || block_group->ro)
		readonly = 1;
	if (block_group)
		btrfs_put_block_group(block_group);
	return readonly;
}

static int update_space_info(struct btrfs_fs_info *info, u64 flags,
			     u64 total_bytes, u64 bytes_used,
			     struct btrfs_space_info **space_info)
{
	struct btrfs_space_info *found;
	int i;
	int factor;

	if (flags & (BTRFS_BLOCK_GROUP_DUP | BTRFS_BLOCK_GROUP_RAID1 |
		     BTRFS_BLOCK_GROUP_RAID10))
		factor = 2;
	else
		factor = 1;

	found = __find_space_info(info, flags);
	if (found) {
		spin_lock(&found->lock);
		found->total_bytes += total_bytes;
		found->disk_total += total_bytes * factor;
		found->bytes_used += bytes_used;
		found->disk_used += bytes_used * factor;
		found->full = 0;
		spin_unlock(&found->lock);
		*space_info = found;
		return 0;
	}
	found = kzalloc(sizeof(*found), GFP_NOFS);
	if (!found)
		return -ENOMEM;

	for (i = 0; i < BTRFS_NR_RAID_TYPES; i++)
		INIT_LIST_HEAD(&found->block_groups[i]);
	init_rwsem(&found->groups_sem);
	spin_lock_init(&found->lock);
	found->flags = flags & (BTRFS_BLOCK_GROUP_DATA |
				BTRFS_BLOCK_GROUP_SYSTEM |
				BTRFS_BLOCK_GROUP_METADATA);
	found->total_bytes = total_bytes;
	found->disk_total = total_bytes * factor;
	found->bytes_used = bytes_used;
	found->disk_used = bytes_used * factor;
	found->bytes_pinned = 0;
	found->bytes_reserved = 0;
	found->bytes_readonly = 0;
	found->bytes_may_use = 0;
	found->full = 0;
	found->force_alloc = CHUNK_ALLOC_NO_FORCE;
	found->chunk_alloc = 0;
	found->flush = 0;
	init_waitqueue_head(&found->wait);
	*space_info = found;
	list_add_rcu(&found->list, &info->space_info);
	return 0;
}

static void set_avail_alloc_bits(struct btrfs_fs_info *fs_info, u64 flags)
{
	u64 extra_flags = flags & (BTRFS_BLOCK_GROUP_RAID0 |
				   BTRFS_BLOCK_GROUP_RAID1 |
				   BTRFS_BLOCK_GROUP_RAID10 |
				   BTRFS_BLOCK_GROUP_DUP);
	if (extra_flags) {
		if (flags & BTRFS_BLOCK_GROUP_DATA)
			fs_info->avail_data_alloc_bits |= extra_flags;
		if (flags & BTRFS_BLOCK_GROUP_METADATA)
			fs_info->avail_metadata_alloc_bits |= extra_flags;
		if (flags & BTRFS_BLOCK_GROUP_SYSTEM)
			fs_info->avail_system_alloc_bits |= extra_flags;
	}
}

u64 btrfs_reduce_alloc_profile(struct btrfs_root *root, u64 flags)
{
	/*
	 * we add in the count of missing devices because we want
	 * to make sure that any RAID levels on a degraded FS
	 * continue to be honored.
	 */
	u64 num_devices = root->fs_info->fs_devices->rw_devices +
		root->fs_info->fs_devices->missing_devices;

	if (num_devices == 1)
		flags &= ~(BTRFS_BLOCK_GROUP_RAID1 | BTRFS_BLOCK_GROUP_RAID0);
	if (num_devices < 4)
		flags &= ~BTRFS_BLOCK_GROUP_RAID10;

	if ((flags & BTRFS_BLOCK_GROUP_DUP) &&
	    (flags & (BTRFS_BLOCK_GROUP_RAID1 |
		      BTRFS_BLOCK_GROUP_RAID10))) {
		flags &= ~BTRFS_BLOCK_GROUP_DUP;
	}

	if ((flags & BTRFS_BLOCK_GROUP_RAID1) &&
	    (flags & BTRFS_BLOCK_GROUP_RAID10)) {
		flags &= ~BTRFS_BLOCK_GROUP_RAID1;
	}

	if ((flags & BTRFS_BLOCK_GROUP_RAID0) &&
	    ((flags & BTRFS_BLOCK_GROUP_RAID1) |
	     (flags & BTRFS_BLOCK_GROUP_RAID10) |
	     (flags & BTRFS_BLOCK_GROUP_DUP)))
		flags &= ~BTRFS_BLOCK_GROUP_RAID0;
	return flags;
}

static u64 get_alloc_profile(struct btrfs_root *root, u64 flags)
{
	if (flags & BTRFS_BLOCK_GROUP_DATA)
		flags |= root->fs_info->avail_data_alloc_bits &
			 root->fs_info->data_alloc_profile;
	else if (flags & BTRFS_BLOCK_GROUP_SYSTEM)
		flags |= root->fs_info->avail_system_alloc_bits &
			 root->fs_info->system_alloc_profile;
	else if (flags & BTRFS_BLOCK_GROUP_METADATA)
		flags |= root->fs_info->avail_metadata_alloc_bits &
			 root->fs_info->metadata_alloc_profile;
	return btrfs_reduce_alloc_profile(root, flags);
}

u64 btrfs_get_alloc_profile(struct btrfs_root *root, int data)
{
	u64 flags;

	if (data)
		flags = BTRFS_BLOCK_GROUP_DATA;
	else if (root == root->fs_info->chunk_root)
		flags = BTRFS_BLOCK_GROUP_SYSTEM;
	else
		flags = BTRFS_BLOCK_GROUP_METADATA;

	return get_alloc_profile(root, flags);
}

void btrfs_set_inode_space_info(struct btrfs_root *root, struct inode *inode)
{
	BTRFS_I(inode)->space_info = __find_space_info(root->fs_info,
						       BTRFS_BLOCK_GROUP_DATA);
}

/*
 * This will check the space that the inode allocates from to make sure we have
 * enough space for bytes.
 */
int btrfs_check_data_free_space(struct inode *inode, u64 bytes)
{
	struct btrfs_space_info *data_sinfo;
	struct btrfs_root *root = BTRFS_I(inode)->root;
	u64 used;
	int ret = 0, committed = 0, alloc_chunk = 1;

	/* make sure bytes are sectorsize aligned */
	bytes = (bytes + root->sectorsize - 1) & ~((u64)root->sectorsize - 1);

	if (root == root->fs_info->tree_root ||
	    BTRFS_I(inode)->location.objectid == BTRFS_FREE_INO_OBJECTID) {
		alloc_chunk = 0;
		committed = 1;
	}

	data_sinfo = BTRFS_I(inode)->space_info;
	if (!data_sinfo)
		goto alloc;

again:
	/* make sure we have enough space to handle the data first */
	spin_lock(&data_sinfo->lock);
	used = data_sinfo->bytes_used + data_sinfo->bytes_reserved +
		data_sinfo->bytes_pinned + data_sinfo->bytes_readonly +
		data_sinfo->bytes_may_use;

	if (used + bytes > data_sinfo->total_bytes) {
		struct btrfs_trans_handle *trans;

		/*
		 * if we don't have enough free bytes in this space then we need
		 * to alloc a new chunk.
		 */
		if (!data_sinfo->full && alloc_chunk) {
			u64 alloc_target;

			data_sinfo->force_alloc = CHUNK_ALLOC_FORCE;
			spin_unlock(&data_sinfo->lock);
alloc:
			alloc_target = btrfs_get_alloc_profile(root, 1);
			trans = btrfs_join_transaction(root);
			if (IS_ERR(trans))
				return PTR_ERR(trans);

			ret = do_chunk_alloc(trans, root->fs_info->extent_root,
					     bytes + 2 * 1024 * 1024,
					     alloc_target,
					     CHUNK_ALLOC_NO_FORCE);
			btrfs_end_transaction(trans, root);
			if (ret < 0) {
				if (ret != -ENOSPC)
					return ret;
				else
					goto commit_trans;
			}

			if (!data_sinfo) {
				btrfs_set_inode_space_info(root, inode);
				data_sinfo = BTRFS_I(inode)->space_info;
			}
			goto again;
		}

		/*
		 * If we have less pinned bytes than we want to allocate then
		 * don't bother committing the transaction, it won't help us.
		 */
		if (data_sinfo->bytes_pinned < bytes)
			committed = 1;
		spin_unlock(&data_sinfo->lock);

		/* commit the current transaction and try again */
commit_trans:
		if (!committed &&
		    !atomic_read(&root->fs_info->open_ioctl_trans)) {
			committed = 1;
			trans = btrfs_join_transaction(root);
			if (IS_ERR(trans))
				return PTR_ERR(trans);
			ret = btrfs_commit_transaction(trans, root);
			if (ret)
				return ret;
			goto again;
		}

		return -ENOSPC;
	}
	data_sinfo->bytes_may_use += bytes;
	spin_unlock(&data_sinfo->lock);

	return 0;
}

/*
 * Called if we need to clear a data reservation for this inode.
 */
void btrfs_free_reserved_data_space(struct inode *inode, u64 bytes)
{
	struct btrfs_root *root = BTRFS_I(inode)->root;
	struct btrfs_space_info *data_sinfo;

	/* make sure bytes are sectorsize aligned */
	bytes = (bytes + root->sectorsize - 1) & ~((u64)root->sectorsize - 1);

	data_sinfo = BTRFS_I(inode)->space_info;
	spin_lock(&data_sinfo->lock);
	data_sinfo->bytes_may_use -= bytes;
	spin_unlock(&data_sinfo->lock);
}

static void force_metadata_allocation(struct btrfs_fs_info *info)
{
	struct list_head *head = &info->space_info;
	struct btrfs_space_info *found;

	rcu_read_lock();
	list_for_each_entry_rcu(found, head, list) {
		if (found->flags & BTRFS_BLOCK_GROUP_METADATA)
			found->force_alloc = CHUNK_ALLOC_FORCE;
	}
	rcu_read_unlock();
}

static int should_alloc_chunk(struct btrfs_root *root,
			      struct btrfs_space_info *sinfo, u64 alloc_bytes,
			      int force)
{
	struct btrfs_block_rsv *global_rsv = &root->fs_info->global_block_rsv;
	u64 num_bytes = sinfo->total_bytes - sinfo->bytes_readonly;
	u64 num_allocated = sinfo->bytes_used + sinfo->bytes_reserved;
	u64 thresh;

	if (force == CHUNK_ALLOC_FORCE)
		return 1;

	/*
	 * We need to take into account the global rsv because for all intents
	 * and purposes it's used space.  Don't worry about locking the
	 * global_rsv, it doesn't change except when the transaction commits.
	 */
	num_allocated += global_rsv->size;

	/*
	 * in limited mode, we want to have some free space up to
	 * about 1% of the FS size.
	 */
	if (force == CHUNK_ALLOC_LIMITED) {
		thresh = btrfs_super_total_bytes(root->fs_info->super_copy);
		thresh = max_t(u64, 64 * 1024 * 1024,
			       div_factor_fine(thresh, 1));

		if (num_bytes - num_allocated < thresh)
			return 1;
	}

	/*
	 * we have two similar checks here, one based on percentage
	 * and once based on a hard number of 256MB.  The idea
	 * is that if we have a good amount of free
	 * room, don't allocate a chunk.  A good mount is
	 * less than 80% utilized of the chunks we have allocated,
	 * or more than 256MB free
	 */
	if (num_allocated + alloc_bytes + 256 * 1024 * 1024 < num_bytes)
		return 0;

	if (num_allocated + alloc_bytes < div_factor(num_bytes, 8))
		return 0;

	thresh = btrfs_super_total_bytes(root->fs_info->super_copy);

	/* 256MB or 5% of the FS */
	thresh = max_t(u64, 256 * 1024 * 1024, div_factor_fine(thresh, 5));

	if (num_bytes > thresh && sinfo->bytes_used < div_factor(num_bytes, 3))
		return 0;
	return 1;
}

static int do_chunk_alloc(struct btrfs_trans_handle *trans,
			  struct btrfs_root *extent_root, u64 alloc_bytes,
			  u64 flags, int force)
{
	struct btrfs_space_info *space_info;
	struct btrfs_fs_info *fs_info = extent_root->fs_info;
	int wait_for_alloc = 0;
	int ret = 0;

	flags = btrfs_reduce_alloc_profile(extent_root, flags);

	space_info = __find_space_info(extent_root->fs_info, flags);
	if (!space_info) {
		ret = update_space_info(extent_root->fs_info, flags,
					0, 0, &space_info);
		BUG_ON(ret);
	}
	BUG_ON(!space_info);

again:
	spin_lock(&space_info->lock);
	if (space_info->force_alloc)
		force = space_info->force_alloc;
	if (space_info->full) {
		spin_unlock(&space_info->lock);
		return 0;
	}

	if (!should_alloc_chunk(extent_root, space_info, alloc_bytes, force)) {
		spin_unlock(&space_info->lock);
		return 0;
	} else if (space_info->chunk_alloc) {
		wait_for_alloc = 1;
	} else {
		space_info->chunk_alloc = 1;
	}

	spin_unlock(&space_info->lock);

	mutex_lock(&fs_info->chunk_mutex);

	/*
	 * The chunk_mutex is held throughout the entirety of a chunk
	 * allocation, so once we've acquired the chunk_mutex we know that the
	 * other guy is done and we need to recheck and see if we should
	 * allocate.
	 */
	if (wait_for_alloc) {
		mutex_unlock(&fs_info->chunk_mutex);
		wait_for_alloc = 0;
		goto again;
	}

	/*
	 * If we have mixed data/metadata chunks we want to make sure we keep
	 * allocating mixed chunks instead of individual chunks.
	 */
	if (btrfs_mixed_space_info(space_info))
		flags |= (BTRFS_BLOCK_GROUP_DATA | BTRFS_BLOCK_GROUP_METADATA);

	/*
	 * if we're doing a data chunk, go ahead and make sure that
	 * we keep a reasonable number of metadata chunks allocated in the
	 * FS as well.
	 */
	if (flags & BTRFS_BLOCK_GROUP_DATA && fs_info->metadata_ratio) {
		fs_info->data_chunk_allocations++;
		if (!(fs_info->data_chunk_allocations %
		      fs_info->metadata_ratio))
			force_metadata_allocation(fs_info);
	}

	ret = btrfs_alloc_chunk(trans, extent_root, flags);
	if (ret < 0 && ret != -ENOSPC)
		goto out;

	spin_lock(&space_info->lock);
	if (ret)
		space_info->full = 1;
	else
		ret = 1;

	space_info->force_alloc = CHUNK_ALLOC_NO_FORCE;
	space_info->chunk_alloc = 0;
	spin_unlock(&space_info->lock);
out:
	mutex_unlock(&extent_root->fs_info->chunk_mutex);
	return ret;
}

/*
 * shrink metadata reservation for delalloc
 */
static int shrink_delalloc(struct btrfs_root *root, u64 to_reclaim,
			   bool wait_ordered)
{
	struct btrfs_block_rsv *block_rsv;
	struct btrfs_space_info *space_info;
	struct btrfs_trans_handle *trans;
	u64 reserved;
	u64 max_reclaim;
	u64 reclaimed = 0;
	long time_left;
	unsigned long nr_pages = (2 * 1024 * 1024) >> PAGE_CACHE_SHIFT;
	int loops = 0;
	unsigned long progress;

	trans = (struct btrfs_trans_handle *)current->journal_info;
	block_rsv = &root->fs_info->delalloc_block_rsv;
	space_info = block_rsv->space_info;

	smp_mb();
	reserved = space_info->bytes_may_use;
	progress = space_info->reservation_progress;

	if (reserved == 0)
		return 0;

	smp_mb();
	if (root->fs_info->delalloc_bytes == 0) {
		if (trans)
			return 0;
		btrfs_wait_ordered_extents(root, 0, 0);
		return 0;
	}

	max_reclaim = min(reserved, to_reclaim);
	nr_pages = max_t(unsigned long, nr_pages,
			 max_reclaim >> PAGE_CACHE_SHIFT);
	while (loops < 1024) {
		/* have the flusher threads jump in and do some IO */
		smp_mb();
		nr_pages = min_t(unsigned long, nr_pages,
		       root->fs_info->delalloc_bytes >> PAGE_CACHE_SHIFT);
		writeback_inodes_sb_nr_if_idle(root->fs_info->sb, nr_pages,
						WB_REASON_FS_FREE_SPACE);

		spin_lock(&space_info->lock);
		if (reserved > space_info->bytes_may_use)
			reclaimed += reserved - space_info->bytes_may_use;
		reserved = space_info->bytes_may_use;
		spin_unlock(&space_info->lock);

		loops++;

		if (reserved == 0 || reclaimed >= max_reclaim)
			break;

		if (trans && trans->transaction->blocked)
			return -EAGAIN;

		if (wait_ordered && !trans) {
			btrfs_wait_ordered_extents(root, 0, 0);
		} else {
			time_left = schedule_timeout_interruptible(1);

			/* We were interrupted, exit */
			if (time_left)
				break;
		}

		/* we've kicked the IO a few times, if anything has been freed,
		 * exit.  There is no sense in looping here for a long time
		 * when we really need to commit the transaction, or there are
		 * just too many writers without enough free space
		 */

		if (loops > 3) {
			smp_mb();
			if (progress != space_info->reservation_progress)
				break;
		}

	}

	return reclaimed >= to_reclaim;
}

/**
 * maybe_commit_transaction - possibly commit the transaction if its ok to
 * @root - the root we're allocating for
 * @bytes - the number of bytes we want to reserve
 * @force - force the commit
 *
 * This will check to make sure that committing the transaction will actually
 * get us somewhere and then commit the transaction if it does.  Otherwise it
 * will return -ENOSPC.
 */
static int may_commit_transaction(struct btrfs_root *root,
				  struct btrfs_space_info *space_info,
				  u64 bytes, int force)
{
	struct btrfs_block_rsv *delayed_rsv = &root->fs_info->delayed_block_rsv;
	struct btrfs_trans_handle *trans;

	trans = (struct btrfs_trans_handle *)current->journal_info;
	if (trans)
		return -EAGAIN;

	if (force)
		goto commit;

	/* See if there is enough pinned space to make this reservation */
	spin_lock(&space_info->lock);
	if (space_info->bytes_pinned >= bytes) {
		spin_unlock(&space_info->lock);
		goto commit;
	}
	spin_unlock(&space_info->lock);

	/*
	 * See if there is some space in the delayed insertion reservation for
	 * this reservation.
	 */
	if (space_info != delayed_rsv->space_info)
		return -ENOSPC;

	spin_lock(&delayed_rsv->lock);
	if (delayed_rsv->size < bytes) {
		spin_unlock(&delayed_rsv->lock);
		return -ENOSPC;
	}
	spin_unlock(&delayed_rsv->lock);

commit:
	trans = btrfs_join_transaction(root);
	if (IS_ERR(trans))
		return -ENOSPC;

	return btrfs_commit_transaction(trans, root);
}

/**
 * reserve_metadata_bytes - try to reserve bytes from the block_rsv's space
 * @root - the root we're allocating for
 * @block_rsv - the block_rsv we're allocating for
 * @orig_bytes - the number of bytes we want
 * @flush - wether or not we can flush to make our reservation
 *
 * This will reserve orgi_bytes number of bytes from the space info associated
 * with the block_rsv.  If there is not enough space it will make an attempt to
 * flush out space to make room.  It will do this by flushing delalloc if
 * possible or committing the transaction.  If flush is 0 then no attempts to
 * regain reservations will be made and this will fail if there is not enough
 * space already.
 */
static int reserve_metadata_bytes(struct btrfs_root *root,
				  struct btrfs_block_rsv *block_rsv,
				  u64 orig_bytes, int flush)
{
	struct btrfs_space_info *space_info = block_rsv->space_info;
	u64 used;
	u64 num_bytes = orig_bytes;
	int retries = 0;
	int ret = 0;
	bool committed = false;
	bool flushing = false;
	bool wait_ordered = false;

again:
	ret = 0;
	spin_lock(&space_info->lock);
	/*
	 * We only want to wait if somebody other than us is flushing and we are
	 * actually alloed to flush.
	 */
	while (flush && !flushing && space_info->flush) {
		spin_unlock(&space_info->lock);
		/*
		 * If we have a trans handle we can't wait because the flusher
		 * may have to commit the transaction, which would mean we would
		 * deadlock since we are waiting for the flusher to finish, but
		 * hold the current transaction open.
		 */
		if (current->journal_info)
			return -EAGAIN;
		ret = wait_event_interruptible(space_info->wait,
					       !space_info->flush);
		/* Must have been interrupted, return */
		if (ret)
			return -EINTR;

		spin_lock(&space_info->lock);
	}

	ret = -ENOSPC;
	used = space_info->bytes_used + space_info->bytes_reserved +
		space_info->bytes_pinned + space_info->bytes_readonly +
		space_info->bytes_may_use;

	/*
	 * The idea here is that we've not already over-reserved the block group
	 * then we can go ahead and save our reservation first and then start
	 * flushing if we need to.  Otherwise if we've already overcommitted
	 * lets start flushing stuff first and then come back and try to make
	 * our reservation.
	 */
	if (used <= space_info->total_bytes) {
		if (used + orig_bytes <= space_info->total_bytes) {
			space_info->bytes_may_use += orig_bytes;
			ret = 0;
		} else {
			/*
			 * Ok set num_bytes to orig_bytes since we aren't
			 * overocmmitted, this way we only try and reclaim what
			 * we need.
			 */
			num_bytes = orig_bytes;
		}
	} else {
		/*
		 * Ok we're over committed, set num_bytes to the overcommitted
		 * amount plus the amount of bytes that we need for this
		 * reservation.
		 */
		wait_ordered = true;
		num_bytes = used - space_info->total_bytes +
			(orig_bytes * (retries + 1));
	}

	if (ret) {
		u64 profile = btrfs_get_alloc_profile(root, 0);
		u64 avail;

		/*
		 * If we have a lot of space that's pinned, don't bother doing
		 * the overcommit dance yet and just commit the transaction.
		 */
		avail = (space_info->total_bytes - space_info->bytes_used) * 8;
		do_div(avail, 10);
		if (space_info->bytes_pinned >= avail && flush && !committed) {
			space_info->flush = 1;
			flushing = true;
			spin_unlock(&space_info->lock);
			ret = may_commit_transaction(root, space_info,
						     orig_bytes, 1);
			if (ret)
				goto out;
			committed = true;
			goto again;
		}

		spin_lock(&root->fs_info->free_chunk_lock);
		avail = root->fs_info->free_chunk_space;

		/*
		 * If we have dup, raid1 or raid10 then only half of the free
		 * space is actually useable.
		 */
		if (profile & (BTRFS_BLOCK_GROUP_DUP |
			       BTRFS_BLOCK_GROUP_RAID1 |
			       BTRFS_BLOCK_GROUP_RAID10))
			avail >>= 1;

		/*
		 * If we aren't flushing don't let us overcommit too much, say
		 * 1/8th of the space.  If we can flush, let it overcommit up to
		 * 1/2 of the space.
		 */
		if (flush)
			avail >>= 3;
		else
			avail >>= 1;
		 spin_unlock(&root->fs_info->free_chunk_lock);

		if (used + num_bytes < space_info->total_bytes + avail) {
			space_info->bytes_may_use += orig_bytes;
			ret = 0;
		} else {
			wait_ordered = true;
		}
	}

	/*
	 * Couldn't make our reservation, save our place so while we're trying
	 * to reclaim space we can actually use it instead of somebody else
	 * stealing it from us.
	 */
	if (ret && flush) {
		flushing = true;
		space_info->flush = 1;
	}

	spin_unlock(&space_info->lock);

	if (!ret || !flush)
		goto out;

	/*
	 * We do synchronous shrinking since we don't actually unreserve
	 * metadata until after the IO is completed.
	 */
	ret = shrink_delalloc(root, num_bytes, wait_ordered);
	if (ret < 0)
		goto out;

	ret = 0;

	/*
	 * So if we were overcommitted it's possible that somebody else flushed
	 * out enough space and we simply didn't have enough space to reclaim,
	 * so go back around and try again.
	 */
	if (retries < 2) {
		wait_ordered = true;
		retries++;
		goto again;
	}

	ret = -ENOSPC;
	if (committed)
		goto out;

	ret = may_commit_transaction(root, space_info, orig_bytes, 0);
	if (!ret) {
		committed = true;
		goto again;
	}

out:
	if (flushing) {
		spin_lock(&space_info->lock);
		space_info->flush = 0;
		wake_up_all(&space_info->wait);
		spin_unlock(&space_info->lock);
	}
	return ret;
}

static struct btrfs_block_rsv *get_block_rsv(struct btrfs_trans_handle *trans,
					     struct btrfs_root *root)
{
	struct btrfs_block_rsv *block_rsv = NULL;

	if (root->ref_cows || root == root->fs_info->csum_root)
		block_rsv = trans->block_rsv;

	if (!block_rsv)
		block_rsv = root->block_rsv;

	if (!block_rsv)
		block_rsv = &root->fs_info->empty_block_rsv;

	return block_rsv;
}

static int block_rsv_use_bytes(struct btrfs_block_rsv *block_rsv,
			       u64 num_bytes)
{
	int ret = -ENOSPC;
	spin_lock(&block_rsv->lock);
	if (block_rsv->reserved >= num_bytes) {
		block_rsv->reserved -= num_bytes;
		if (block_rsv->reserved < block_rsv->size)
			block_rsv->full = 0;
		ret = 0;
	}
	spin_unlock(&block_rsv->lock);
	return ret;
}

static void block_rsv_add_bytes(struct btrfs_block_rsv *block_rsv,
				u64 num_bytes, int update_size)
{
	spin_lock(&block_rsv->lock);
	block_rsv->reserved += num_bytes;
	if (update_size)
		block_rsv->size += num_bytes;
	else if (block_rsv->reserved >= block_rsv->size)
		block_rsv->full = 1;
	spin_unlock(&block_rsv->lock);
}

static void block_rsv_release_bytes(struct btrfs_block_rsv *block_rsv,
				    struct btrfs_block_rsv *dest, u64 num_bytes)
{
	struct btrfs_space_info *space_info = block_rsv->space_info;

	spin_lock(&block_rsv->lock);
	if (num_bytes == (u64)-1)
		num_bytes = block_rsv->size;
	block_rsv->size -= num_bytes;
	if (block_rsv->reserved >= block_rsv->size) {
		num_bytes = block_rsv->reserved - block_rsv->size;
		block_rsv->reserved = block_rsv->size;
		block_rsv->full = 1;
	} else {
		num_bytes = 0;
	}
	spin_unlock(&block_rsv->lock);

	if (num_bytes > 0) {
		if (dest) {
			spin_lock(&dest->lock);
			if (!dest->full) {
				u64 bytes_to_add;

				bytes_to_add = dest->size - dest->reserved;
				bytes_to_add = min(num_bytes, bytes_to_add);
				dest->reserved += bytes_to_add;
				if (dest->reserved >= dest->size)
					dest->full = 1;
				num_bytes -= bytes_to_add;
			}
			spin_unlock(&dest->lock);
		}
		if (num_bytes) {
			spin_lock(&space_info->lock);
			space_info->bytes_may_use -= num_bytes;
			space_info->reservation_progress++;
			spin_unlock(&space_info->lock);
		}
	}
}

static int block_rsv_migrate_bytes(struct btrfs_block_rsv *src,
				   struct btrfs_block_rsv *dst, u64 num_bytes)
{
	int ret;

	ret = block_rsv_use_bytes(src, num_bytes);
	if (ret)
		return ret;

	block_rsv_add_bytes(dst, num_bytes, 1);
	return 0;
}

void btrfs_init_block_rsv(struct btrfs_block_rsv *rsv)
{
	memset(rsv, 0, sizeof(*rsv));
	spin_lock_init(&rsv->lock);
}

struct btrfs_block_rsv *btrfs_alloc_block_rsv(struct btrfs_root *root)
{
	struct btrfs_block_rsv *block_rsv;
	struct btrfs_fs_info *fs_info = root->fs_info;

	block_rsv = kmalloc(sizeof(*block_rsv), GFP_NOFS);
	if (!block_rsv)
		return NULL;

	btrfs_init_block_rsv(block_rsv);
	block_rsv->space_info = __find_space_info(fs_info,
						  BTRFS_BLOCK_GROUP_METADATA);
	return block_rsv;
}

void btrfs_free_block_rsv(struct btrfs_root *root,
			  struct btrfs_block_rsv *rsv)
{
	btrfs_block_rsv_release(root, rsv, (u64)-1);
	kfree(rsv);
<<<<<<< HEAD
}

int btrfs_block_rsv_add(struct btrfs_root *root,
			struct btrfs_block_rsv *block_rsv,
			u64 num_bytes)
{
	int ret;

	if (num_bytes == 0)
		return 0;

	ret = reserve_metadata_bytes(root, block_rsv, num_bytes, 1);
	if (!ret) {
		block_rsv_add_bytes(block_rsv, num_bytes, 1);
		return 0;
	}

	return ret;
}

int btrfs_block_rsv_add_noflush(struct btrfs_root *root,
				struct btrfs_block_rsv *block_rsv,
				u64 num_bytes)
=======
}

static inline int __block_rsv_add(struct btrfs_root *root,
				  struct btrfs_block_rsv *block_rsv,
				  u64 num_bytes, int flush)
>>>>>>> 6fe4c6d4
{
	int ret;

	if (num_bytes == 0)
		return 0;

<<<<<<< HEAD
	ret = reserve_metadata_bytes(root, block_rsv, num_bytes, 0);
=======
	ret = reserve_metadata_bytes(root, block_rsv, num_bytes, flush);
>>>>>>> 6fe4c6d4
	if (!ret) {
		block_rsv_add_bytes(block_rsv, num_bytes, 1);
		return 0;
	}

	return ret;
}

<<<<<<< HEAD
=======
int btrfs_block_rsv_add(struct btrfs_root *root,
			struct btrfs_block_rsv *block_rsv,
			u64 num_bytes)
{
	return __block_rsv_add(root, block_rsv, num_bytes, 1);
}

int btrfs_block_rsv_add_noflush(struct btrfs_root *root,
				struct btrfs_block_rsv *block_rsv,
				u64 num_bytes)
{
	return __block_rsv_add(root, block_rsv, num_bytes, 0);
}

>>>>>>> 6fe4c6d4
int btrfs_block_rsv_check(struct btrfs_root *root,
			  struct btrfs_block_rsv *block_rsv, int min_factor)
{
	u64 num_bytes = 0;
	int ret = -ENOSPC;

	if (!block_rsv)
		return 0;

	spin_lock(&block_rsv->lock);
	num_bytes = div_factor(block_rsv->size, min_factor);
	if (block_rsv->reserved >= num_bytes)
		ret = 0;
	spin_unlock(&block_rsv->lock);

	return ret;
}

int btrfs_block_rsv_refill(struct btrfs_root *root,
			  struct btrfs_block_rsv *block_rsv,
			  u64 min_reserved)
{
	u64 num_bytes = 0;
	int ret = -ENOSPC;

	if (!block_rsv)
		return 0;

	spin_lock(&block_rsv->lock);
	num_bytes = min_reserved;
	if (block_rsv->reserved >= num_bytes)
		ret = 0;
	else
		num_bytes -= block_rsv->reserved;
	spin_unlock(&block_rsv->lock);

	if (!ret)
		return 0;

	ret = reserve_metadata_bytes(root, block_rsv, num_bytes, 1);
	if (!ret) {
		block_rsv_add_bytes(block_rsv, num_bytes, 0);
		return 0;
	}

	return ret;
}

int btrfs_block_rsv_migrate(struct btrfs_block_rsv *src_rsv,
			    struct btrfs_block_rsv *dst_rsv,
			    u64 num_bytes)
{
	return block_rsv_migrate_bytes(src_rsv, dst_rsv, num_bytes);
}

void btrfs_block_rsv_release(struct btrfs_root *root,
			     struct btrfs_block_rsv *block_rsv,
			     u64 num_bytes)
{
	struct btrfs_block_rsv *global_rsv = &root->fs_info->global_block_rsv;
	if (global_rsv->full || global_rsv == block_rsv ||
	    block_rsv->space_info != global_rsv->space_info)
		global_rsv = NULL;
	block_rsv_release_bytes(block_rsv, global_rsv, num_bytes);
}

/*
 * helper to calculate size of global block reservation.
 * the desired value is sum of space used by extent tree,
 * checksum tree and root tree
 */
static u64 calc_global_metadata_size(struct btrfs_fs_info *fs_info)
{
	struct btrfs_space_info *sinfo;
	u64 num_bytes;
	u64 meta_used;
	u64 data_used;
	int csum_size = btrfs_super_csum_size(fs_info->super_copy);

	sinfo = __find_space_info(fs_info, BTRFS_BLOCK_GROUP_DATA);
	spin_lock(&sinfo->lock);
	data_used = sinfo->bytes_used;
	spin_unlock(&sinfo->lock);

	sinfo = __find_space_info(fs_info, BTRFS_BLOCK_GROUP_METADATA);
	spin_lock(&sinfo->lock);
	if (sinfo->flags & BTRFS_BLOCK_GROUP_DATA)
		data_used = 0;
	meta_used = sinfo->bytes_used;
	spin_unlock(&sinfo->lock);

	num_bytes = (data_used >> fs_info->sb->s_blocksize_bits) *
		    csum_size * 2;
	num_bytes += div64_u64(data_used + meta_used, 50);

	if (num_bytes * 3 > meta_used)
		num_bytes = div64_u64(meta_used, 3);

	return ALIGN(num_bytes, fs_info->extent_root->leafsize << 10);
}

static void update_global_block_rsv(struct btrfs_fs_info *fs_info)
{
	struct btrfs_block_rsv *block_rsv = &fs_info->global_block_rsv;
	struct btrfs_space_info *sinfo = block_rsv->space_info;
	u64 num_bytes;

	num_bytes = calc_global_metadata_size(fs_info);

	spin_lock(&block_rsv->lock);
	spin_lock(&sinfo->lock);

	block_rsv->size = num_bytes;

	num_bytes = sinfo->bytes_used + sinfo->bytes_pinned +
		    sinfo->bytes_reserved + sinfo->bytes_readonly +
		    sinfo->bytes_may_use;

	if (sinfo->total_bytes > num_bytes) {
		num_bytes = sinfo->total_bytes - num_bytes;
		block_rsv->reserved += num_bytes;
		sinfo->bytes_may_use += num_bytes;
	}

	if (block_rsv->reserved >= block_rsv->size) {
		num_bytes = block_rsv->reserved - block_rsv->size;
		sinfo->bytes_may_use -= num_bytes;
		sinfo->reservation_progress++;
		block_rsv->reserved = block_rsv->size;
		block_rsv->full = 1;
	}

	spin_unlock(&sinfo->lock);
	spin_unlock(&block_rsv->lock);
}

static void init_global_block_rsv(struct btrfs_fs_info *fs_info)
{
	struct btrfs_space_info *space_info;

	space_info = __find_space_info(fs_info, BTRFS_BLOCK_GROUP_SYSTEM);
	fs_info->chunk_block_rsv.space_info = space_info;

	space_info = __find_space_info(fs_info, BTRFS_BLOCK_GROUP_METADATA);
	fs_info->global_block_rsv.space_info = space_info;
	fs_info->delalloc_block_rsv.space_info = space_info;
	fs_info->trans_block_rsv.space_info = space_info;
	fs_info->empty_block_rsv.space_info = space_info;
	fs_info->delayed_block_rsv.space_info = space_info;

	fs_info->extent_root->block_rsv = &fs_info->global_block_rsv;
	fs_info->csum_root->block_rsv = &fs_info->global_block_rsv;
	fs_info->dev_root->block_rsv = &fs_info->global_block_rsv;
	fs_info->tree_root->block_rsv = &fs_info->global_block_rsv;
	fs_info->chunk_root->block_rsv = &fs_info->chunk_block_rsv;

	update_global_block_rsv(fs_info);
}

static void release_global_block_rsv(struct btrfs_fs_info *fs_info)
{
	block_rsv_release_bytes(&fs_info->global_block_rsv, NULL, (u64)-1);
	WARN_ON(fs_info->delalloc_block_rsv.size > 0);
	WARN_ON(fs_info->delalloc_block_rsv.reserved > 0);
	WARN_ON(fs_info->trans_block_rsv.size > 0);
	WARN_ON(fs_info->trans_block_rsv.reserved > 0);
	WARN_ON(fs_info->chunk_block_rsv.size > 0);
	WARN_ON(fs_info->chunk_block_rsv.reserved > 0);
	WARN_ON(fs_info->delayed_block_rsv.size > 0);
	WARN_ON(fs_info->delayed_block_rsv.reserved > 0);
}

void btrfs_trans_release_metadata(struct btrfs_trans_handle *trans,
				  struct btrfs_root *root)
{
	if (!trans->bytes_reserved)
		return;

	btrfs_block_rsv_release(root, trans->block_rsv, trans->bytes_reserved);
	trans->bytes_reserved = 0;
}

int btrfs_orphan_reserve_metadata(struct btrfs_trans_handle *trans,
				  struct inode *inode)
{
	struct btrfs_root *root = BTRFS_I(inode)->root;
	struct btrfs_block_rsv *src_rsv = get_block_rsv(trans, root);
	struct btrfs_block_rsv *dst_rsv = root->orphan_block_rsv;

	/*
	 * We need to hold space in order to delete our orphan item once we've
	 * added it, so this takes the reservation so we can release it later
	 * when we are truly done with the orphan item.
	 */
	u64 num_bytes = btrfs_calc_trans_metadata_size(root, 1);
	return block_rsv_migrate_bytes(src_rsv, dst_rsv, num_bytes);
}

void btrfs_orphan_release_metadata(struct inode *inode)
{
	struct btrfs_root *root = BTRFS_I(inode)->root;
	u64 num_bytes = btrfs_calc_trans_metadata_size(root, 1);
	btrfs_block_rsv_release(root, root->orphan_block_rsv, num_bytes);
}

int btrfs_snap_reserve_metadata(struct btrfs_trans_handle *trans,
				struct btrfs_pending_snapshot *pending)
{
	struct btrfs_root *root = pending->root;
	struct btrfs_block_rsv *src_rsv = get_block_rsv(trans, root);
	struct btrfs_block_rsv *dst_rsv = &pending->block_rsv;
	/*
	 * two for root back/forward refs, two for directory entries
	 * and one for root of the snapshot.
	 */
	u64 num_bytes = btrfs_calc_trans_metadata_size(root, 5);
	dst_rsv->space_info = src_rsv->space_info;
	return block_rsv_migrate_bytes(src_rsv, dst_rsv, num_bytes);
}

/**
 * drop_outstanding_extent - drop an outstanding extent
 * @inode: the inode we're dropping the extent for
 *
 * This is called when we are freeing up an outstanding extent, either called
 * after an error or after an extent is written.  This will return the number of
 * reserved extents that need to be freed.  This must be called with
 * BTRFS_I(inode)->lock held.
 */
static unsigned drop_outstanding_extent(struct inode *inode)
{
	unsigned drop_inode_space = 0;
	unsigned dropped_extents = 0;

	BUG_ON(!BTRFS_I(inode)->outstanding_extents);
	BTRFS_I(inode)->outstanding_extents--;

	if (BTRFS_I(inode)->outstanding_extents == 0 &&
	    BTRFS_I(inode)->delalloc_meta_reserved) {
		drop_inode_space = 1;
		BTRFS_I(inode)->delalloc_meta_reserved = 0;
	}

	/*
	 * If we have more or the same amount of outsanding extents than we have
	 * reserved then we need to leave the reserved extents count alone.
	 */
	if (BTRFS_I(inode)->outstanding_extents >=
	    BTRFS_I(inode)->reserved_extents)
<<<<<<< HEAD
		return 0;
=======
		return drop_inode_space;
>>>>>>> 6fe4c6d4

	dropped_extents = BTRFS_I(inode)->reserved_extents -
		BTRFS_I(inode)->outstanding_extents;
	BTRFS_I(inode)->reserved_extents -= dropped_extents;
<<<<<<< HEAD
	return dropped_extents;
=======
	return dropped_extents + drop_inode_space;
>>>>>>> 6fe4c6d4
}

/**
 * calc_csum_metadata_size - return the amount of metada space that must be
 *	reserved/free'd for the given bytes.
 * @inode: the inode we're manipulating
 * @num_bytes: the number of bytes in question
 * @reserve: 1 if we are reserving space, 0 if we are freeing space
 *
 * This adjusts the number of csum_bytes in the inode and then returns the
 * correct amount of metadata that must either be reserved or freed.  We
 * calculate how many checksums we can fit into one leaf and then divide the
 * number of bytes that will need to be checksumed by this value to figure out
 * how many checksums will be required.  If we are adding bytes then the number
 * may go up and we will return the number of additional bytes that must be
 * reserved.  If it is going down we will return the number of bytes that must
 * be freed.
 *
 * This must be called with BTRFS_I(inode)->lock held.
 */
static u64 calc_csum_metadata_size(struct inode *inode, u64 num_bytes,
				   int reserve)
{
	struct btrfs_root *root = BTRFS_I(inode)->root;
	u64 csum_size;
	int num_csums_per_leaf;
	int num_csums;
	int old_csums;

	if (BTRFS_I(inode)->flags & BTRFS_INODE_NODATASUM &&
	    BTRFS_I(inode)->csum_bytes == 0)
		return 0;

	old_csums = (int)div64_u64(BTRFS_I(inode)->csum_bytes, root->sectorsize);
	if (reserve)
		BTRFS_I(inode)->csum_bytes += num_bytes;
	else
		BTRFS_I(inode)->csum_bytes -= num_bytes;
	csum_size = BTRFS_LEAF_DATA_SIZE(root) - sizeof(struct btrfs_item);
	num_csums_per_leaf = (int)div64_u64(csum_size,
					    sizeof(struct btrfs_csum_item) +
					    sizeof(struct btrfs_disk_key));
	num_csums = (int)div64_u64(BTRFS_I(inode)->csum_bytes, root->sectorsize);
	num_csums = num_csums + num_csums_per_leaf - 1;
	num_csums = num_csums / num_csums_per_leaf;

	old_csums = old_csums + num_csums_per_leaf - 1;
	old_csums = old_csums / num_csums_per_leaf;

	/* No change, no need to reserve more */
	if (old_csums == num_csums)
		return 0;

	if (reserve)
		return btrfs_calc_trans_metadata_size(root,
						      num_csums - old_csums);

	return btrfs_calc_trans_metadata_size(root, old_csums - num_csums);
}

int btrfs_delalloc_reserve_metadata(struct inode *inode, u64 num_bytes)
{
	struct btrfs_root *root = BTRFS_I(inode)->root;
	struct btrfs_block_rsv *block_rsv = &root->fs_info->delalloc_block_rsv;
	u64 to_reserve = 0;
	unsigned nr_extents = 0;
	int flush = 1;
	int ret;

	if (btrfs_is_free_space_inode(root, inode))
		flush = 0;

	if (flush && btrfs_transaction_in_commit(root->fs_info))
		schedule_timeout(1);

	num_bytes = ALIGN(num_bytes, root->sectorsize);

	spin_lock(&BTRFS_I(inode)->lock);
	BTRFS_I(inode)->outstanding_extents++;

	if (BTRFS_I(inode)->outstanding_extents >
	    BTRFS_I(inode)->reserved_extents) {
		nr_extents = BTRFS_I(inode)->outstanding_extents -
			BTRFS_I(inode)->reserved_extents;
		BTRFS_I(inode)->reserved_extents += nr_extents;
	}

	/*
	 * Add an item to reserve for updating the inode when we complete the
	 * delalloc io.
	 */
	if (!BTRFS_I(inode)->delalloc_meta_reserved) {
		nr_extents++;
		BTRFS_I(inode)->delalloc_meta_reserved = 1;
	}
<<<<<<< HEAD
=======

	to_reserve = btrfs_calc_trans_metadata_size(root, nr_extents);
>>>>>>> 6fe4c6d4
	to_reserve += calc_csum_metadata_size(inode, num_bytes, 1);
	spin_unlock(&BTRFS_I(inode)->lock);

	ret = reserve_metadata_bytes(root, block_rsv, to_reserve, flush);
	if (ret) {
		u64 to_free = 0;
		unsigned dropped;

		spin_lock(&BTRFS_I(inode)->lock);
		dropped = drop_outstanding_extent(inode);
		to_free = calc_csum_metadata_size(inode, num_bytes, 0);
		spin_unlock(&BTRFS_I(inode)->lock);
		to_free += btrfs_calc_trans_metadata_size(root, dropped);

		/*
		 * Somebody could have come in and twiddled with the
		 * reservation, so if we have to free more than we would have
		 * reserved from this reservation go ahead and release those
		 * bytes.
		 */
		to_free -= to_reserve;
		if (to_free)
			btrfs_block_rsv_release(root, block_rsv, to_free);
		return ret;
	}

	block_rsv_add_bytes(block_rsv, to_reserve, 1);

	return 0;
}

/**
 * btrfs_delalloc_release_metadata - release a metadata reservation for an inode
 * @inode: the inode to release the reservation for
 * @num_bytes: the number of bytes we're releasing
 *
 * This will release the metadata reservation for an inode.  This can be called
 * once we complete IO for a given set of bytes to release their metadata
 * reservations.
 */
void btrfs_delalloc_release_metadata(struct inode *inode, u64 num_bytes)
{
	struct btrfs_root *root = BTRFS_I(inode)->root;
	u64 to_free = 0;
	unsigned dropped;

	num_bytes = ALIGN(num_bytes, root->sectorsize);
	spin_lock(&BTRFS_I(inode)->lock);
	dropped = drop_outstanding_extent(inode);

	to_free = calc_csum_metadata_size(inode, num_bytes, 0);
	spin_unlock(&BTRFS_I(inode)->lock);
	if (dropped > 0)
		to_free += btrfs_calc_trans_metadata_size(root, dropped);

	btrfs_block_rsv_release(root, &root->fs_info->delalloc_block_rsv,
				to_free);
}

/**
 * btrfs_delalloc_reserve_space - reserve data and metadata space for delalloc
 * @inode: inode we're writing to
 * @num_bytes: the number of bytes we want to allocate
 *
 * This will do the following things
 *
 * o reserve space in the data space info for num_bytes
 * o reserve space in the metadata space info based on number of outstanding
 *   extents and how much csums will be needed
 * o add to the inodes ->delalloc_bytes
 * o add it to the fs_info's delalloc inodes list.
 *
 * This will return 0 for success and -ENOSPC if there is no space left.
 */
int btrfs_delalloc_reserve_space(struct inode *inode, u64 num_bytes)
{
	int ret;

	ret = btrfs_check_data_free_space(inode, num_bytes);
	if (ret)
		return ret;

	ret = btrfs_delalloc_reserve_metadata(inode, num_bytes);
	if (ret) {
		btrfs_free_reserved_data_space(inode, num_bytes);
		return ret;
	}

	return 0;
}

/**
 * btrfs_delalloc_release_space - release data and metadata space for delalloc
 * @inode: inode we're releasing space for
 * @num_bytes: the number of bytes we want to free up
 *
 * This must be matched with a call to btrfs_delalloc_reserve_space.  This is
 * called in the case that we don't need the metadata AND data reservations
 * anymore.  So if there is an error or we insert an inline extent.
 *
 * This function will release the metadata space that was not used and will
 * decrement ->delalloc_bytes and remove it from the fs_info delalloc_inodes
 * list if there are no delalloc bytes left.
 */
void btrfs_delalloc_release_space(struct inode *inode, u64 num_bytes)
{
	btrfs_delalloc_release_metadata(inode, num_bytes);
	btrfs_free_reserved_data_space(inode, num_bytes);
}

static int update_block_group(struct btrfs_trans_handle *trans,
			      struct btrfs_root *root,
			      u64 bytenr, u64 num_bytes, int alloc)
{
	struct btrfs_block_group_cache *cache = NULL;
	struct btrfs_fs_info *info = root->fs_info;
	u64 total = num_bytes;
	u64 old_val;
	u64 byte_in_group;
	int factor;

	/* block accounting for super block */
	spin_lock(&info->delalloc_lock);
	old_val = btrfs_super_bytes_used(info->super_copy);
	if (alloc)
		old_val += num_bytes;
	else
		old_val -= num_bytes;
	btrfs_set_super_bytes_used(info->super_copy, old_val);
	spin_unlock(&info->delalloc_lock);

	while (total) {
		cache = btrfs_lookup_block_group(info, bytenr);
		if (!cache)
			return -1;
		if (cache->flags & (BTRFS_BLOCK_GROUP_DUP |
				    BTRFS_BLOCK_GROUP_RAID1 |
				    BTRFS_BLOCK_GROUP_RAID10))
			factor = 2;
		else
			factor = 1;
		/*
		 * If this block group has free space cache written out, we
		 * need to make sure to load it if we are removing space.  This
		 * is because we need the unpinning stage to actually add the
		 * space back to the block group, otherwise we will leak space.
		 */
		if (!alloc && cache->cached == BTRFS_CACHE_NO)
			cache_block_group(cache, trans, NULL, 1);

		byte_in_group = bytenr - cache->key.objectid;
		WARN_ON(byte_in_group > cache->key.offset);

		spin_lock(&cache->space_info->lock);
		spin_lock(&cache->lock);

		if (btrfs_test_opt(root, SPACE_CACHE) &&
		    cache->disk_cache_state < BTRFS_DC_CLEAR)
			cache->disk_cache_state = BTRFS_DC_CLEAR;

		cache->dirty = 1;
		old_val = btrfs_block_group_used(&cache->item);
		num_bytes = min(total, cache->key.offset - byte_in_group);
		if (alloc) {
			old_val += num_bytes;
			btrfs_set_block_group_used(&cache->item, old_val);
			cache->reserved -= num_bytes;
			cache->space_info->bytes_reserved -= num_bytes;
			cache->space_info->bytes_used += num_bytes;
			cache->space_info->disk_used += num_bytes * factor;
			spin_unlock(&cache->lock);
			spin_unlock(&cache->space_info->lock);
		} else {
			old_val -= num_bytes;
			btrfs_set_block_group_used(&cache->item, old_val);
			cache->pinned += num_bytes;
			cache->space_info->bytes_pinned += num_bytes;
			cache->space_info->bytes_used -= num_bytes;
			cache->space_info->disk_used -= num_bytes * factor;
			spin_unlock(&cache->lock);
			spin_unlock(&cache->space_info->lock);

			set_extent_dirty(info->pinned_extents,
					 bytenr, bytenr + num_bytes - 1,
					 GFP_NOFS | __GFP_NOFAIL);
		}
		btrfs_put_block_group(cache);
		total -= num_bytes;
		bytenr += num_bytes;
	}
	return 0;
}

static u64 first_logical_byte(struct btrfs_root *root, u64 search_start)
{
	struct btrfs_block_group_cache *cache;
	u64 bytenr;

	cache = btrfs_lookup_first_block_group(root->fs_info, search_start);
	if (!cache)
		return 0;

	bytenr = cache->key.objectid;
	btrfs_put_block_group(cache);

	return bytenr;
}

static int pin_down_extent(struct btrfs_root *root,
			   struct btrfs_block_group_cache *cache,
			   u64 bytenr, u64 num_bytes, int reserved)
{
	spin_lock(&cache->space_info->lock);
	spin_lock(&cache->lock);
	cache->pinned += num_bytes;
	cache->space_info->bytes_pinned += num_bytes;
	if (reserved) {
		cache->reserved -= num_bytes;
		cache->space_info->bytes_reserved -= num_bytes;
	}
	spin_unlock(&cache->lock);
	spin_unlock(&cache->space_info->lock);

	set_extent_dirty(root->fs_info->pinned_extents, bytenr,
			 bytenr + num_bytes - 1, GFP_NOFS | __GFP_NOFAIL);
	return 0;
}

/*
 * this function must be called within transaction
 */
int btrfs_pin_extent(struct btrfs_root *root,
		     u64 bytenr, u64 num_bytes, int reserved)
{
	struct btrfs_block_group_cache *cache;

	cache = btrfs_lookup_block_group(root->fs_info, bytenr);
	BUG_ON(!cache);

	pin_down_extent(root, cache, bytenr, num_bytes, reserved);

	btrfs_put_block_group(cache);
	return 0;
}

/*
 * this function must be called within transaction
 */
int btrfs_pin_extent_for_log_replay(struct btrfs_trans_handle *trans,
				    struct btrfs_root *root,
				    u64 bytenr, u64 num_bytes)
{
	struct btrfs_block_group_cache *cache;

	cache = btrfs_lookup_block_group(root->fs_info, bytenr);
	BUG_ON(!cache);

	/*
	 * pull in the free space cache (if any) so that our pin
	 * removes the free space from the cache.  We have load_only set
	 * to one because the slow code to read in the free extents does check
	 * the pinned extents.
	 */
	cache_block_group(cache, trans, root, 1);

	pin_down_extent(root, cache, bytenr, num_bytes, 0);

	/* remove us from the free space cache (if we're there at all) */
	btrfs_remove_free_space(cache, bytenr, num_bytes);
	btrfs_put_block_group(cache);
	return 0;
}

/**
 * btrfs_update_reserved_bytes - update the block_group and space info counters
 * @cache:	The cache we are manipulating
 * @num_bytes:	The number of bytes in question
 * @reserve:	One of the reservation enums
 *
 * This is called by the allocator when it reserves space, or by somebody who is
 * freeing space that was never actually used on disk.  For example if you
 * reserve some space for a new leaf in transaction A and before transaction A
 * commits you free that leaf, you call this with reserve set to 0 in order to
 * clear the reservation.
 *
 * Metadata reservations should be called with RESERVE_ALLOC so we do the proper
 * ENOSPC accounting.  For data we handle the reservation through clearing the
 * delalloc bits in the io_tree.  We have to do this since we could end up
 * allocating less disk space for the amount of data we have reserved in the
 * case of compression.
 *
 * If this is a reservation and the block group has become read only we cannot
 * make the reservation and return -EAGAIN, otherwise this function always
 * succeeds.
 */
static int btrfs_update_reserved_bytes(struct btrfs_block_group_cache *cache,
				       u64 num_bytes, int reserve)
{
	struct btrfs_space_info *space_info = cache->space_info;
	int ret = 0;
	spin_lock(&space_info->lock);
	spin_lock(&cache->lock);
	if (reserve != RESERVE_FREE) {
		if (cache->ro) {
			ret = -EAGAIN;
		} else {
			cache->reserved += num_bytes;
			space_info->bytes_reserved += num_bytes;
			if (reserve == RESERVE_ALLOC) {
				BUG_ON(space_info->bytes_may_use < num_bytes);
				space_info->bytes_may_use -= num_bytes;
			}
		}
	} else {
		if (cache->ro)
			space_info->bytes_readonly += num_bytes;
		cache->reserved -= num_bytes;
		space_info->bytes_reserved -= num_bytes;
		space_info->reservation_progress++;
	}
	spin_unlock(&cache->lock);
	spin_unlock(&space_info->lock);
	return ret;
}

int btrfs_prepare_extent_commit(struct btrfs_trans_handle *trans,
				struct btrfs_root *root)
{
	struct btrfs_fs_info *fs_info = root->fs_info;
	struct btrfs_caching_control *next;
	struct btrfs_caching_control *caching_ctl;
	struct btrfs_block_group_cache *cache;

	down_write(&fs_info->extent_commit_sem);

	list_for_each_entry_safe(caching_ctl, next,
				 &fs_info->caching_block_groups, list) {
		cache = caching_ctl->block_group;
		if (block_group_cache_done(cache)) {
			cache->last_byte_to_unpin = (u64)-1;
			list_del_init(&caching_ctl->list);
			put_caching_control(caching_ctl);
		} else {
			cache->last_byte_to_unpin = caching_ctl->progress;
		}
	}

	if (fs_info->pinned_extents == &fs_info->freed_extents[0])
		fs_info->pinned_extents = &fs_info->freed_extents[1];
	else
		fs_info->pinned_extents = &fs_info->freed_extents[0];

	up_write(&fs_info->extent_commit_sem);

	update_global_block_rsv(fs_info);
	return 0;
}

static int unpin_extent_range(struct btrfs_root *root, u64 start, u64 end)
{
	struct btrfs_fs_info *fs_info = root->fs_info;
	struct btrfs_block_group_cache *cache = NULL;
	u64 len;

	while (start <= end) {
		if (!cache ||
		    start >= cache->key.objectid + cache->key.offset) {
			if (cache)
				btrfs_put_block_group(cache);
			cache = btrfs_lookup_block_group(fs_info, start);
			BUG_ON(!cache);
		}

		len = cache->key.objectid + cache->key.offset - start;
		len = min(len, end + 1 - start);

		if (start < cache->last_byte_to_unpin) {
			len = min(len, cache->last_byte_to_unpin - start);
			btrfs_add_free_space(cache, start, len);
		}

		start += len;

		spin_lock(&cache->space_info->lock);
		spin_lock(&cache->lock);
		cache->pinned -= len;
		cache->space_info->bytes_pinned -= len;
		if (cache->ro)
			cache->space_info->bytes_readonly += len;
		spin_unlock(&cache->lock);
		spin_unlock(&cache->space_info->lock);
	}

	if (cache)
		btrfs_put_block_group(cache);
	return 0;
}

int btrfs_finish_extent_commit(struct btrfs_trans_handle *trans,
			       struct btrfs_root *root)
{
	struct btrfs_fs_info *fs_info = root->fs_info;
	struct extent_io_tree *unpin;
	u64 start;
	u64 end;
	int ret;

	if (fs_info->pinned_extents == &fs_info->freed_extents[0])
		unpin = &fs_info->freed_extents[1];
	else
		unpin = &fs_info->freed_extents[0];

	while (1) {
		ret = find_first_extent_bit(unpin, 0, &start, &end,
					    EXTENT_DIRTY);
		if (ret)
			break;

		if (btrfs_test_opt(root, DISCARD))
			ret = btrfs_discard_extent(root, start,
						   end + 1 - start, NULL);

		clear_extent_dirty(unpin, start, end, GFP_NOFS);
		unpin_extent_range(root, start, end);
		cond_resched();
	}

	return 0;
}

static int __btrfs_free_extent(struct btrfs_trans_handle *trans,
				struct btrfs_root *root,
				u64 bytenr, u64 num_bytes, u64 parent,
				u64 root_objectid, u64 owner_objectid,
				u64 owner_offset, int refs_to_drop,
				struct btrfs_delayed_extent_op *extent_op)
{
	struct btrfs_key key;
	struct btrfs_path *path;
	struct btrfs_fs_info *info = root->fs_info;
	struct btrfs_root *extent_root = info->extent_root;
	struct extent_buffer *leaf;
	struct btrfs_extent_item *ei;
	struct btrfs_extent_inline_ref *iref;
	int ret;
	int is_data;
	int extent_slot = 0;
	int found_extent = 0;
	int num_to_del = 1;
	u32 item_size;
	u64 refs;

	path = btrfs_alloc_path();
	if (!path)
		return -ENOMEM;

	path->reada = 1;
	path->leave_spinning = 1;

	is_data = owner_objectid >= BTRFS_FIRST_FREE_OBJECTID;
	BUG_ON(!is_data && refs_to_drop != 1);

	ret = lookup_extent_backref(trans, extent_root, path, &iref,
				    bytenr, num_bytes, parent,
				    root_objectid, owner_objectid,
				    owner_offset);
	if (ret == 0) {
		extent_slot = path->slots[0];
		while (extent_slot >= 0) {
			btrfs_item_key_to_cpu(path->nodes[0], &key,
					      extent_slot);
			if (key.objectid != bytenr)
				break;
			if (key.type == BTRFS_EXTENT_ITEM_KEY &&
			    key.offset == num_bytes) {
				found_extent = 1;
				break;
			}
			if (path->slots[0] - extent_slot > 5)
				break;
			extent_slot--;
		}
#ifdef BTRFS_COMPAT_EXTENT_TREE_V0
		item_size = btrfs_item_size_nr(path->nodes[0], extent_slot);
		if (found_extent && item_size < sizeof(*ei))
			found_extent = 0;
#endif
		if (!found_extent) {
			BUG_ON(iref);
			ret = remove_extent_backref(trans, extent_root, path,
						    NULL, refs_to_drop,
						    is_data);
			BUG_ON(ret);
			btrfs_release_path(path);
			path->leave_spinning = 1;

			key.objectid = bytenr;
			key.type = BTRFS_EXTENT_ITEM_KEY;
			key.offset = num_bytes;

			ret = btrfs_search_slot(trans, extent_root,
						&key, path, -1, 1);
			if (ret) {
				printk(KERN_ERR "umm, got %d back from search"
				       ", was looking for %llu\n", ret,
				       (unsigned long long)bytenr);
				if (ret > 0)
					btrfs_print_leaf(extent_root,
							 path->nodes[0]);
			}
			BUG_ON(ret);
			extent_slot = path->slots[0];
		}
	} else {
		btrfs_print_leaf(extent_root, path->nodes[0]);
		WARN_ON(1);
		printk(KERN_ERR "btrfs unable to find ref byte nr %llu "
		       "parent %llu root %llu  owner %llu offset %llu\n",
		       (unsigned long long)bytenr,
		       (unsigned long long)parent,
		       (unsigned long long)root_objectid,
		       (unsigned long long)owner_objectid,
		       (unsigned long long)owner_offset);
	}

	leaf = path->nodes[0];
	item_size = btrfs_item_size_nr(leaf, extent_slot);
#ifdef BTRFS_COMPAT_EXTENT_TREE_V0
	if (item_size < sizeof(*ei)) {
		BUG_ON(found_extent || extent_slot != path->slots[0]);
		ret = convert_extent_item_v0(trans, extent_root, path,
					     owner_objectid, 0);
		BUG_ON(ret < 0);

		btrfs_release_path(path);
		path->leave_spinning = 1;

		key.objectid = bytenr;
		key.type = BTRFS_EXTENT_ITEM_KEY;
		key.offset = num_bytes;

		ret = btrfs_search_slot(trans, extent_root, &key, path,
					-1, 1);
		if (ret) {
			printk(KERN_ERR "umm, got %d back from search"
			       ", was looking for %llu\n", ret,
			       (unsigned long long)bytenr);
			btrfs_print_leaf(extent_root, path->nodes[0]);
		}
		BUG_ON(ret);
		extent_slot = path->slots[0];
		leaf = path->nodes[0];
		item_size = btrfs_item_size_nr(leaf, extent_slot);
	}
#endif
	BUG_ON(item_size < sizeof(*ei));
	ei = btrfs_item_ptr(leaf, extent_slot,
			    struct btrfs_extent_item);
	if (owner_objectid < BTRFS_FIRST_FREE_OBJECTID) {
		struct btrfs_tree_block_info *bi;
		BUG_ON(item_size < sizeof(*ei) + sizeof(*bi));
		bi = (struct btrfs_tree_block_info *)(ei + 1);
		WARN_ON(owner_objectid != btrfs_tree_block_level(leaf, bi));
	}

	refs = btrfs_extent_refs(leaf, ei);
	BUG_ON(refs < refs_to_drop);
	refs -= refs_to_drop;

	if (refs > 0) {
		if (extent_op)
			__run_delayed_extent_op(extent_op, leaf, ei);
		/*
		 * In the case of inline back ref, reference count will
		 * be updated by remove_extent_backref
		 */
		if (iref) {
			BUG_ON(!found_extent);
		} else {
			btrfs_set_extent_refs(leaf, ei, refs);
			btrfs_mark_buffer_dirty(leaf);
		}
		if (found_extent) {
			ret = remove_extent_backref(trans, extent_root, path,
						    iref, refs_to_drop,
						    is_data);
			BUG_ON(ret);
		}
	} else {
		if (found_extent) {
			BUG_ON(is_data && refs_to_drop !=
			       extent_data_ref_count(root, path, iref));
			if (iref) {
				BUG_ON(path->slots[0] != extent_slot);
			} else {
				BUG_ON(path->slots[0] != extent_slot + 1);
				path->slots[0] = extent_slot;
				num_to_del = 2;
			}
		}

		ret = btrfs_del_items(trans, extent_root, path, path->slots[0],
				      num_to_del);
		BUG_ON(ret);
		btrfs_release_path(path);

		if (is_data) {
			ret = btrfs_del_csums(trans, root, bytenr, num_bytes);
			BUG_ON(ret);
		} else {
			invalidate_mapping_pages(info->btree_inode->i_mapping,
			     bytenr >> PAGE_CACHE_SHIFT,
			     (bytenr + num_bytes - 1) >> PAGE_CACHE_SHIFT);
		}

		ret = update_block_group(trans, root, bytenr, num_bytes, 0);
		BUG_ON(ret);
	}
	btrfs_free_path(path);
	return ret;
}

/*
 * when we free an block, it is possible (and likely) that we free the last
 * delayed ref for that extent as well.  This searches the delayed ref tree for
 * a given extent, and if there are no other delayed refs to be processed, it
 * removes it from the tree.
 */
static noinline int check_ref_cleanup(struct btrfs_trans_handle *trans,
				      struct btrfs_root *root, u64 bytenr)
{
	struct btrfs_delayed_ref_head *head;
	struct btrfs_delayed_ref_root *delayed_refs;
	struct btrfs_delayed_ref_node *ref;
	struct rb_node *node;
	int ret = 0;

	delayed_refs = &trans->transaction->delayed_refs;
	spin_lock(&delayed_refs->lock);
	head = btrfs_find_delayed_ref_head(trans, bytenr);
	if (!head)
		goto out;

	node = rb_prev(&head->node.rb_node);
	if (!node)
		goto out;

	ref = rb_entry(node, struct btrfs_delayed_ref_node, rb_node);

	/* there are still entries for this ref, we can't drop it */
	if (ref->bytenr == bytenr)
		goto out;

	if (head->extent_op) {
		if (!head->must_insert_reserved)
			goto out;
		kfree(head->extent_op);
		head->extent_op = NULL;
	}

	/*
	 * waiting for the lock here would deadlock.  If someone else has it
	 * locked they are already in the process of dropping it anyway
	 */
	if (!mutex_trylock(&head->mutex))
		goto out;

	/*
	 * at this point we have a head with no other entries.  Go
	 * ahead and process it.
	 */
	head->node.in_tree = 0;
	rb_erase(&head->node.rb_node, &delayed_refs->root);

	delayed_refs->num_entries--;

	/*
	 * we don't take a ref on the node because we're removing it from the
	 * tree, so we just steal the ref the tree was holding.
	 */
	delayed_refs->num_heads--;
	if (list_empty(&head->cluster))
		delayed_refs->num_heads_ready--;

	list_del_init(&head->cluster);
	spin_unlock(&delayed_refs->lock);

	BUG_ON(head->extent_op);
	if (head->must_insert_reserved)
		ret = 1;

	mutex_unlock(&head->mutex);
	btrfs_put_delayed_ref(&head->node);
	return ret;
out:
	spin_unlock(&delayed_refs->lock);
	return 0;
}

void btrfs_free_tree_block(struct btrfs_trans_handle *trans,
			   struct btrfs_root *root,
			   struct extent_buffer *buf,
			   u64 parent, int last_ref)
{
	struct btrfs_block_group_cache *cache = NULL;
	int ret;

	if (root->root_key.objectid != BTRFS_TREE_LOG_OBJECTID) {
		ret = btrfs_add_delayed_tree_ref(trans, buf->start, buf->len,
						parent, root->root_key.objectid,
						btrfs_header_level(buf),
						BTRFS_DROP_DELAYED_REF, NULL);
		BUG_ON(ret);
	}

	if (!last_ref)
		return;

	cache = btrfs_lookup_block_group(root->fs_info, buf->start);

	if (btrfs_header_generation(buf) == trans->transid) {
		if (root->root_key.objectid != BTRFS_TREE_LOG_OBJECTID) {
			ret = check_ref_cleanup(trans, root, buf->start);
			if (!ret)
				goto out;
		}

		if (btrfs_header_flag(buf, BTRFS_HEADER_FLAG_WRITTEN)) {
			pin_down_extent(root, cache, buf->start, buf->len, 1);
			goto out;
		}

		WARN_ON(test_bit(EXTENT_BUFFER_DIRTY, &buf->bflags));

		btrfs_add_free_space(cache, buf->start, buf->len);
		btrfs_update_reserved_bytes(cache, buf->len, RESERVE_FREE);
	}
out:
	/*
	 * Deleting the buffer, clear the corrupt flag since it doesn't matter
	 * anymore.
	 */
	clear_bit(EXTENT_BUFFER_CORRUPT, &buf->bflags);
	btrfs_put_block_group(cache);
}

int btrfs_free_extent(struct btrfs_trans_handle *trans,
		      struct btrfs_root *root,
		      u64 bytenr, u64 num_bytes, u64 parent,
		      u64 root_objectid, u64 owner, u64 offset)
{
	int ret;

	/*
	 * tree log blocks never actually go into the extent allocation
	 * tree, just update pinning info and exit early.
	 */
	if (root_objectid == BTRFS_TREE_LOG_OBJECTID) {
		WARN_ON(owner >= BTRFS_FIRST_FREE_OBJECTID);
		/* unlocks the pinned mutex */
		btrfs_pin_extent(root, bytenr, num_bytes, 1);
		ret = 0;
	} else if (owner < BTRFS_FIRST_FREE_OBJECTID) {
		ret = btrfs_add_delayed_tree_ref(trans, bytenr, num_bytes,
					parent, root_objectid, (int)owner,
					BTRFS_DROP_DELAYED_REF, NULL);
		BUG_ON(ret);
	} else {
		ret = btrfs_add_delayed_data_ref(trans, bytenr, num_bytes,
					parent, root_objectid, owner,
					offset, BTRFS_DROP_DELAYED_REF, NULL);
		BUG_ON(ret);
	}
	return ret;
}

static u64 stripe_align(struct btrfs_root *root, u64 val)
{
	u64 mask = ((u64)root->stripesize - 1);
	u64 ret = (val + mask) & ~mask;
	return ret;
}

/*
 * when we wait for progress in the block group caching, its because
 * our allocation attempt failed at least once.  So, we must sleep
 * and let some progress happen before we try again.
 *
 * This function will sleep at least once waiting for new free space to
 * show up, and then it will check the block group free space numbers
 * for our min num_bytes.  Another option is to have it go ahead
 * and look in the rbtree for a free extent of a given size, but this
 * is a good start.
 */
static noinline int
wait_block_group_cache_progress(struct btrfs_block_group_cache *cache,
				u64 num_bytes)
{
	struct btrfs_caching_control *caching_ctl;
	DEFINE_WAIT(wait);

	caching_ctl = get_caching_control(cache);
	if (!caching_ctl)
		return 0;

	wait_event(caching_ctl->wait, block_group_cache_done(cache) ||
		   (cache->free_space_ctl->free_space >= num_bytes));

	put_caching_control(caching_ctl);
	return 0;
}

static noinline int
wait_block_group_cache_done(struct btrfs_block_group_cache *cache)
{
	struct btrfs_caching_control *caching_ctl;
	DEFINE_WAIT(wait);

	caching_ctl = get_caching_control(cache);
	if (!caching_ctl)
		return 0;

	wait_event(caching_ctl->wait, block_group_cache_done(cache));

	put_caching_control(caching_ctl);
	return 0;
}

static int get_block_group_index(struct btrfs_block_group_cache *cache)
{
	int index;
	if (cache->flags & BTRFS_BLOCK_GROUP_RAID10)
		index = 0;
	else if (cache->flags & BTRFS_BLOCK_GROUP_RAID1)
		index = 1;
	else if (cache->flags & BTRFS_BLOCK_GROUP_DUP)
		index = 2;
	else if (cache->flags & BTRFS_BLOCK_GROUP_RAID0)
		index = 3;
	else
		index = 4;
	return index;
}

enum btrfs_loop_type {
	LOOP_FIND_IDEAL = 0,
	LOOP_CACHING_NOWAIT = 1,
	LOOP_CACHING_WAIT = 2,
	LOOP_ALLOC_CHUNK = 3,
	LOOP_NO_EMPTY_SIZE = 4,
};

/*
 * walks the btree of allocated extents and find a hole of a given size.
 * The key ins is changed to record the hole:
 * ins->objectid == block start
 * ins->flags = BTRFS_EXTENT_ITEM_KEY
 * ins->offset == number of blocks
 * Any available blocks before search_start are skipped.
 */
static noinline int find_free_extent(struct btrfs_trans_handle *trans,
				     struct btrfs_root *orig_root,
				     u64 num_bytes, u64 empty_size,
				     u64 search_start, u64 search_end,
				     u64 hint_byte, struct btrfs_key *ins,
				     u64 data)
{
	int ret = 0;
	struct btrfs_root *root = orig_root->fs_info->extent_root;
	struct btrfs_free_cluster *last_ptr = NULL;
	struct btrfs_block_group_cache *block_group = NULL;
	int empty_cluster = 2 * 1024 * 1024;
	int allowed_chunk_alloc = 0;
	int done_chunk_alloc = 0;
	struct btrfs_space_info *space_info;
	int last_ptr_loop = 0;
	int loop = 0;
	int index = 0;
	int alloc_type = (data & BTRFS_BLOCK_GROUP_DATA) ?
		RESERVE_ALLOC_NO_ACCOUNT : RESERVE_ALLOC;
	bool found_uncached_bg = false;
	bool failed_cluster_refill = false;
	bool failed_alloc = false;
	bool use_cluster = true;
	bool have_caching_bg = false;
	u64 ideal_cache_percent = 0;
	u64 ideal_cache_offset = 0;

	WARN_ON(num_bytes < root->sectorsize);
	btrfs_set_key_type(ins, BTRFS_EXTENT_ITEM_KEY);
	ins->objectid = 0;
	ins->offset = 0;

	space_info = __find_space_info(root->fs_info, data);
	if (!space_info) {
		printk(KERN_ERR "No space info for %llu\n", data);
		return -ENOSPC;
	}

	/*
	 * If the space info is for both data and metadata it means we have a
	 * small filesystem and we can't use the clustering stuff.
	 */
	if (btrfs_mixed_space_info(space_info))
		use_cluster = false;

	if (orig_root->ref_cows || empty_size)
		allowed_chunk_alloc = 1;

	if (data & BTRFS_BLOCK_GROUP_METADATA && use_cluster) {
		last_ptr = &root->fs_info->meta_alloc_cluster;
		if (!btrfs_test_opt(root, SSD))
			empty_cluster = 64 * 1024;
	}

	if ((data & BTRFS_BLOCK_GROUP_DATA) && use_cluster &&
	    btrfs_test_opt(root, SSD)) {
		last_ptr = &root->fs_info->data_alloc_cluster;
	}

	if (last_ptr) {
		spin_lock(&last_ptr->lock);
		if (last_ptr->block_group)
			hint_byte = last_ptr->window_start;
		spin_unlock(&last_ptr->lock);
	}

	search_start = max(search_start, first_logical_byte(root, 0));
	search_start = max(search_start, hint_byte);

	if (!last_ptr)
		empty_cluster = 0;

	if (search_start == hint_byte) {
ideal_cache:
		block_group = btrfs_lookup_block_group(root->fs_info,
						       search_start);
		/*
		 * we don't want to use the block group if it doesn't match our
		 * allocation bits, or if its not cached.
		 *
		 * However if we are re-searching with an ideal block group
		 * picked out then we don't care that the block group is cached.
		 */
		if (block_group && block_group_bits(block_group, data) &&
		    (block_group->cached != BTRFS_CACHE_NO ||
		     search_start == ideal_cache_offset)) {
			down_read(&space_info->groups_sem);
			if (list_empty(&block_group->list) ||
			    block_group->ro) {
				/*
				 * someone is removing this block group,
				 * we can't jump into the have_block_group
				 * target because our list pointers are not
				 * valid
				 */
				btrfs_put_block_group(block_group);
				up_read(&space_info->groups_sem);
			} else {
				index = get_block_group_index(block_group);
				goto have_block_group;
			}
		} else if (block_group) {
			btrfs_put_block_group(block_group);
		}
	}
search:
	have_caching_bg = false;
	down_read(&space_info->groups_sem);
	list_for_each_entry(block_group, &space_info->block_groups[index],
			    list) {
		u64 offset;
		int cached;

		btrfs_get_block_group(block_group);
		search_start = block_group->key.objectid;

		/*
		 * this can happen if we end up cycling through all the
		 * raid types, but we want to make sure we only allocate
		 * for the proper type.
		 */
		if (!block_group_bits(block_group, data)) {
		    u64 extra = BTRFS_BLOCK_GROUP_DUP |
				BTRFS_BLOCK_GROUP_RAID1 |
				BTRFS_BLOCK_GROUP_RAID10;

			/*
			 * if they asked for extra copies and this block group
			 * doesn't provide them, bail.  This does allow us to
			 * fill raid0 from raid1.
			 */
			if ((data & extra) && !(block_group->flags & extra))
				goto loop;
		}

have_block_group:
		if (unlikely(block_group->cached == BTRFS_CACHE_NO)) {
			u64 free_percent;

			ret = cache_block_group(block_group, trans,
						orig_root, 1);
			if (block_group->cached == BTRFS_CACHE_FINISHED)
				goto have_block_group;

			free_percent = btrfs_block_group_used(&block_group->item);
			free_percent *= 100;
			free_percent = div64_u64(free_percent,
						 block_group->key.offset);
			free_percent = 100 - free_percent;
			if (free_percent > ideal_cache_percent &&
			    likely(!block_group->ro)) {
				ideal_cache_offset = block_group->key.objectid;
				ideal_cache_percent = free_percent;
			}

			/*
			 * The caching workers are limited to 2 threads, so we
			 * can queue as much work as we care to.
			 */
			if (loop > LOOP_FIND_IDEAL) {
				ret = cache_block_group(block_group, trans,
							orig_root, 0);
				BUG_ON(ret);
			}
			found_uncached_bg = true;

			/*
			 * If loop is set for cached only, try the next block
			 * group.
			 */
			if (loop == LOOP_FIND_IDEAL)
				goto loop;
		}

		cached = block_group_cache_done(block_group);
		if (unlikely(!cached))
			found_uncached_bg = true;

		if (unlikely(block_group->ro))
			goto loop;

		spin_lock(&block_group->free_space_ctl->tree_lock);
		if (cached &&
		    block_group->free_space_ctl->free_space <
		    num_bytes + empty_size) {
			spin_unlock(&block_group->free_space_ctl->tree_lock);
			goto loop;
		}
		spin_unlock(&block_group->free_space_ctl->tree_lock);

		/*
		 * Ok we want to try and use the cluster allocator, so lets look
		 * there, unless we are on LOOP_NO_EMPTY_SIZE, since we will
		 * have tried the cluster allocator plenty of times at this
		 * point and not have found anything, so we are likely way too
		 * fragmented for the clustering stuff to find anything, so lets
		 * just skip it and let the allocator find whatever block it can
		 * find
		 */
		if (last_ptr && loop < LOOP_NO_EMPTY_SIZE) {
			/*
			 * the refill lock keeps out other
			 * people trying to start a new cluster
			 */
			spin_lock(&last_ptr->refill_lock);
			if (last_ptr->block_group &&
			    (last_ptr->block_group->ro ||
			    !block_group_bits(last_ptr->block_group, data))) {
				offset = 0;
				goto refill_cluster;
			}

			offset = btrfs_alloc_from_cluster(block_group, last_ptr,
						 num_bytes, search_start);
			if (offset) {
				/* we have a block, we're done */
				spin_unlock(&last_ptr->refill_lock);
				goto checks;
			}

			spin_lock(&last_ptr->lock);
			/*
			 * whoops, this cluster doesn't actually point to
			 * this block group.  Get a ref on the block
			 * group is does point to and try again
			 */
			if (!last_ptr_loop && last_ptr->block_group &&
			    last_ptr->block_group != block_group &&
			    index <=
				 get_block_group_index(last_ptr->block_group)) {

				btrfs_put_block_group(block_group);
				block_group = last_ptr->block_group;
				btrfs_get_block_group(block_group);
				spin_unlock(&last_ptr->lock);
				spin_unlock(&last_ptr->refill_lock);

				last_ptr_loop = 1;
				search_start = block_group->key.objectid;
				/*
				 * we know this block group is properly
				 * in the list because
				 * btrfs_remove_block_group, drops the
				 * cluster before it removes the block
				 * group from the list
				 */
				goto have_block_group;
			}
			spin_unlock(&last_ptr->lock);
refill_cluster:
			/*
			 * this cluster didn't work out, free it and
			 * start over
			 */
			btrfs_return_cluster_to_free_space(NULL, last_ptr);

			last_ptr_loop = 0;

			/* allocate a cluster in this block group */
			ret = btrfs_find_space_cluster(trans, root,
					       block_group, last_ptr,
					       offset, num_bytes,
					       empty_cluster + empty_size);
			if (ret == 0) {
				/*
				 * now pull our allocation out of this
				 * cluster
				 */
				offset = btrfs_alloc_from_cluster(block_group,
						  last_ptr, num_bytes,
						  search_start);
				if (offset) {
					/* we found one, proceed */
					spin_unlock(&last_ptr->refill_lock);
					goto checks;
				}
			} else if (!cached && loop > LOOP_CACHING_NOWAIT
				   && !failed_cluster_refill) {
				spin_unlock(&last_ptr->refill_lock);

				failed_cluster_refill = true;
				wait_block_group_cache_progress(block_group,
				       num_bytes + empty_cluster + empty_size);
				goto have_block_group;
			}

			/*
			 * at this point we either didn't find a cluster
			 * or we weren't able to allocate a block from our
			 * cluster.  Free the cluster we've been trying
			 * to use, and go to the next block group
			 */
			btrfs_return_cluster_to_free_space(NULL, last_ptr);
			spin_unlock(&last_ptr->refill_lock);
			goto loop;
		}

		offset = btrfs_find_space_for_alloc(block_group, search_start,
						    num_bytes, empty_size);
		/*
		 * If we didn't find a chunk, and we haven't failed on this
		 * block group before, and this block group is in the middle of
		 * caching and we are ok with waiting, then go ahead and wait
		 * for progress to be made, and set failed_alloc to true.
		 *
		 * If failed_alloc is true then we've already waited on this
		 * block group once and should move on to the next block group.
		 */
		if (!offset && !failed_alloc && !cached &&
		    loop > LOOP_CACHING_NOWAIT) {
			wait_block_group_cache_progress(block_group,
						num_bytes + empty_size);
			failed_alloc = true;
			goto have_block_group;
		} else if (!offset) {
			if (!cached)
				have_caching_bg = true;
			goto loop;
		}
checks:
		search_start = stripe_align(root, offset);
		/* move on to the next group */
		if (search_start + num_bytes >= search_end) {
			btrfs_add_free_space(block_group, offset, num_bytes);
			goto loop;
		}

		/* move on to the next group */
		if (search_start + num_bytes >
		    block_group->key.objectid + block_group->key.offset) {
			btrfs_add_free_space(block_group, offset, num_bytes);
			goto loop;
		}

		ins->objectid = search_start;
		ins->offset = num_bytes;

		if (offset < search_start)
			btrfs_add_free_space(block_group, offset,
					     search_start - offset);
		BUG_ON(offset > search_start);

		ret = btrfs_update_reserved_bytes(block_group, num_bytes,
						  alloc_type);
		if (ret == -EAGAIN) {
			btrfs_add_free_space(block_group, offset, num_bytes);
			goto loop;
		}

		/* we are all good, lets return */
		ins->objectid = search_start;
		ins->offset = num_bytes;

		if (offset < search_start)
			btrfs_add_free_space(block_group, offset,
					     search_start - offset);
		BUG_ON(offset > search_start);
		btrfs_put_block_group(block_group);
		break;
loop:
		failed_cluster_refill = false;
		failed_alloc = false;
		BUG_ON(index != get_block_group_index(block_group));
		btrfs_put_block_group(block_group);
	}
	up_read(&space_info->groups_sem);

	if (!ins->objectid && loop >= LOOP_CACHING_WAIT && have_caching_bg)
		goto search;

	if (!ins->objectid && ++index < BTRFS_NR_RAID_TYPES)
		goto search;

	/* LOOP_FIND_IDEAL, only search caching/cached bg's, and don't wait for
	 *			for them to make caching progress.  Also
	 *			determine the best possible bg to cache
	 * LOOP_CACHING_NOWAIT, search partially cached block groups, kicking
	 *			caching kthreads as we move along
	 * LOOP_CACHING_WAIT, search everything, and wait if our bg is caching
	 * LOOP_ALLOC_CHUNK, force a chunk allocation and try again
	 * LOOP_NO_EMPTY_SIZE, set empty_size and empty_cluster to 0 and try
	 *			again
	 */
	if (!ins->objectid && loop < LOOP_NO_EMPTY_SIZE) {
		index = 0;
		if (loop == LOOP_FIND_IDEAL && found_uncached_bg) {
			found_uncached_bg = false;
			loop++;
			if (!ideal_cache_percent)
				goto search;

			/*
			 * 1 of the following 2 things have happened so far
			 *
			 * 1) We found an ideal block group for caching that
			 * is mostly full and will cache quickly, so we might
			 * as well wait for it.
			 *
			 * 2) We searched for cached only and we didn't find
			 * anything, and we didn't start any caching kthreads
			 * either, so chances are we will loop through and
			 * start a couple caching kthreads, and then come back
			 * around and just wait for them.  This will be slower
			 * because we will have 2 caching kthreads reading at
			 * the same time when we could have just started one
			 * and waited for it to get far enough to give us an
			 * allocation, so go ahead and go to the wait caching
			 * loop.
			 */
			loop = LOOP_CACHING_WAIT;
			search_start = ideal_cache_offset;
			ideal_cache_percent = 0;
			goto ideal_cache;
		} else if (loop == LOOP_FIND_IDEAL) {
			/*
			 * Didn't find a uncached bg, wait on anything we find
			 * next.
			 */
			loop = LOOP_CACHING_WAIT;
			goto search;
		}

		loop++;

		if (loop == LOOP_ALLOC_CHUNK) {
		       if (allowed_chunk_alloc) {
				ret = do_chunk_alloc(trans, root, num_bytes +
						     2 * 1024 * 1024, data,
						     CHUNK_ALLOC_LIMITED);
				allowed_chunk_alloc = 0;
				if (ret == 1)
					done_chunk_alloc = 1;
			} else if (!done_chunk_alloc &&
				   space_info->force_alloc ==
				   CHUNK_ALLOC_NO_FORCE) {
				space_info->force_alloc = CHUNK_ALLOC_LIMITED;
			}

		       /*
			* We didn't allocate a chunk, go ahead and drop the
			* empty size and loop again.
			*/
		       if (!done_chunk_alloc)
			       loop = LOOP_NO_EMPTY_SIZE;
		}

		if (loop == LOOP_NO_EMPTY_SIZE) {
			empty_size = 0;
			empty_cluster = 0;
		}

		goto search;
	} else if (!ins->objectid) {
		ret = -ENOSPC;
	} else if (ins->objectid) {
		ret = 0;
	}

	return ret;
}

static void dump_space_info(struct btrfs_space_info *info, u64 bytes,
			    int dump_block_groups)
{
	struct btrfs_block_group_cache *cache;
	int index = 0;

	spin_lock(&info->lock);
	printk(KERN_INFO "space_info %llu has %llu free, is %sfull\n",
	       (unsigned long long)info->flags,
	       (unsigned long long)(info->total_bytes - info->bytes_used -
				    info->bytes_pinned - info->bytes_reserved -
				    info->bytes_readonly),
	       (info->full) ? "" : "not ");
	printk(KERN_INFO "space_info total=%llu, used=%llu, pinned=%llu, "
	       "reserved=%llu, may_use=%llu, readonly=%llu\n",
	       (unsigned long long)info->total_bytes,
	       (unsigned long long)info->bytes_used,
	       (unsigned long long)info->bytes_pinned,
	       (unsigned long long)info->bytes_reserved,
	       (unsigned long long)info->bytes_may_use,
	       (unsigned long long)info->bytes_readonly);
	spin_unlock(&info->lock);

	if (!dump_block_groups)
		return;

	down_read(&info->groups_sem);
again:
	list_for_each_entry(cache, &info->block_groups[index], list) {
		spin_lock(&cache->lock);
		printk(KERN_INFO "block group %llu has %llu bytes, %llu used "
		       "%llu pinned %llu reserved\n",
		       (unsigned long long)cache->key.objectid,
		       (unsigned long long)cache->key.offset,
		       (unsigned long long)btrfs_block_group_used(&cache->item),
		       (unsigned long long)cache->pinned,
		       (unsigned long long)cache->reserved);
		btrfs_dump_free_space(cache, bytes);
		spin_unlock(&cache->lock);
	}
	if (++index < BTRFS_NR_RAID_TYPES)
		goto again;
	up_read(&info->groups_sem);
}

int btrfs_reserve_extent(struct btrfs_trans_handle *trans,
			 struct btrfs_root *root,
			 u64 num_bytes, u64 min_alloc_size,
			 u64 empty_size, u64 hint_byte,
			 u64 search_end, struct btrfs_key *ins,
			 u64 data)
{
	int ret;
	u64 search_start = 0;

	data = btrfs_get_alloc_profile(root, data);
again:
	/*
	 * the only place that sets empty_size is btrfs_realloc_node, which
	 * is not called recursively on allocations
	 */
	if (empty_size || root->ref_cows)
		ret = do_chunk_alloc(trans, root->fs_info->extent_root,
				     num_bytes + 2 * 1024 * 1024, data,
				     CHUNK_ALLOC_NO_FORCE);

	WARN_ON(num_bytes < root->sectorsize);
	ret = find_free_extent(trans, root, num_bytes, empty_size,
			       search_start, search_end, hint_byte,
			       ins, data);

	if (ret == -ENOSPC && num_bytes > min_alloc_size) {
		num_bytes = num_bytes >> 1;
		num_bytes = num_bytes & ~(root->sectorsize - 1);
		num_bytes = max(num_bytes, min_alloc_size);
		do_chunk_alloc(trans, root->fs_info->extent_root,
			       num_bytes, data, CHUNK_ALLOC_FORCE);
		goto again;
	}
	if (ret == -ENOSPC && btrfs_test_opt(root, ENOSPC_DEBUG)) {
		struct btrfs_space_info *sinfo;

		sinfo = __find_space_info(root->fs_info, data);
		printk(KERN_ERR "btrfs allocation failed flags %llu, "
		       "wanted %llu\n", (unsigned long long)data,
		       (unsigned long long)num_bytes);
		dump_space_info(sinfo, num_bytes, 1);
	}

	trace_btrfs_reserved_extent_alloc(root, ins->objectid, ins->offset);

	return ret;
}

static int __btrfs_free_reserved_extent(struct btrfs_root *root,
					u64 start, u64 len, int pin)
{
	struct btrfs_block_group_cache *cache;
	int ret = 0;

	cache = btrfs_lookup_block_group(root->fs_info, start);
	if (!cache) {
		printk(KERN_ERR "Unable to find block group for %llu\n",
		       (unsigned long long)start);
		return -ENOSPC;
	}

	if (btrfs_test_opt(root, DISCARD))
		ret = btrfs_discard_extent(root, start, len, NULL);

	if (pin)
		pin_down_extent(root, cache, start, len, 1);
	else {
		btrfs_add_free_space(cache, start, len);
		btrfs_update_reserved_bytes(cache, len, RESERVE_FREE);
	}
	btrfs_put_block_group(cache);

	trace_btrfs_reserved_extent_free(root, start, len);

	return ret;
}

int btrfs_free_reserved_extent(struct btrfs_root *root,
					u64 start, u64 len)
{
	return __btrfs_free_reserved_extent(root, start, len, 0);
}

int btrfs_free_and_pin_reserved_extent(struct btrfs_root *root,
				       u64 start, u64 len)
{
	return __btrfs_free_reserved_extent(root, start, len, 1);
}

static int alloc_reserved_file_extent(struct btrfs_trans_handle *trans,
				      struct btrfs_root *root,
				      u64 parent, u64 root_objectid,
				      u64 flags, u64 owner, u64 offset,
				      struct btrfs_key *ins, int ref_mod)
{
	int ret;
	struct btrfs_fs_info *fs_info = root->fs_info;
	struct btrfs_extent_item *extent_item;
	struct btrfs_extent_inline_ref *iref;
	struct btrfs_path *path;
	struct extent_buffer *leaf;
	int type;
	u32 size;

	if (parent > 0)
		type = BTRFS_SHARED_DATA_REF_KEY;
	else
		type = BTRFS_EXTENT_DATA_REF_KEY;

	size = sizeof(*extent_item) + btrfs_extent_inline_ref_size(type);

	path = btrfs_alloc_path();
	if (!path)
		return -ENOMEM;

	path->leave_spinning = 1;
	ret = btrfs_insert_empty_item(trans, fs_info->extent_root, path,
				      ins, size);
	BUG_ON(ret);

	leaf = path->nodes[0];
	extent_item = btrfs_item_ptr(leaf, path->slots[0],
				     struct btrfs_extent_item);
	btrfs_set_extent_refs(leaf, extent_item, ref_mod);
	btrfs_set_extent_generation(leaf, extent_item, trans->transid);
	btrfs_set_extent_flags(leaf, extent_item,
			       flags | BTRFS_EXTENT_FLAG_DATA);

	iref = (struct btrfs_extent_inline_ref *)(extent_item + 1);
	btrfs_set_extent_inline_ref_type(leaf, iref, type);
	if (parent > 0) {
		struct btrfs_shared_data_ref *ref;
		ref = (struct btrfs_shared_data_ref *)(iref + 1);
		btrfs_set_extent_inline_ref_offset(leaf, iref, parent);
		btrfs_set_shared_data_ref_count(leaf, ref, ref_mod);
	} else {
		struct btrfs_extent_data_ref *ref;
		ref = (struct btrfs_extent_data_ref *)(&iref->offset);
		btrfs_set_extent_data_ref_root(leaf, ref, root_objectid);
		btrfs_set_extent_data_ref_objectid(leaf, ref, owner);
		btrfs_set_extent_data_ref_offset(leaf, ref, offset);
		btrfs_set_extent_data_ref_count(leaf, ref, ref_mod);
	}

	btrfs_mark_buffer_dirty(path->nodes[0]);
	btrfs_free_path(path);

	ret = update_block_group(trans, root, ins->objectid, ins->offset, 1);
	if (ret) {
		printk(KERN_ERR "btrfs update block group failed for %llu "
		       "%llu\n", (unsigned long long)ins->objectid,
		       (unsigned long long)ins->offset);
		BUG();
	}
	return ret;
}

static int alloc_reserved_tree_block(struct btrfs_trans_handle *trans,
				     struct btrfs_root *root,
				     u64 parent, u64 root_objectid,
				     u64 flags, struct btrfs_disk_key *key,
				     int level, struct btrfs_key *ins)
{
	int ret;
	struct btrfs_fs_info *fs_info = root->fs_info;
	struct btrfs_extent_item *extent_item;
	struct btrfs_tree_block_info *block_info;
	struct btrfs_extent_inline_ref *iref;
	struct btrfs_path *path;
	struct extent_buffer *leaf;
	u32 size = sizeof(*extent_item) + sizeof(*block_info) + sizeof(*iref);

	path = btrfs_alloc_path();
	if (!path)
		return -ENOMEM;

	path->leave_spinning = 1;
	ret = btrfs_insert_empty_item(trans, fs_info->extent_root, path,
				      ins, size);
	BUG_ON(ret);

	leaf = path->nodes[0];
	extent_item = btrfs_item_ptr(leaf, path->slots[0],
				     struct btrfs_extent_item);
	btrfs_set_extent_refs(leaf, extent_item, 1);
	btrfs_set_extent_generation(leaf, extent_item, trans->transid);
	btrfs_set_extent_flags(leaf, extent_item,
			       flags | BTRFS_EXTENT_FLAG_TREE_BLOCK);
	block_info = (struct btrfs_tree_block_info *)(extent_item + 1);

	btrfs_set_tree_block_key(leaf, block_info, key);
	btrfs_set_tree_block_level(leaf, block_info, level);

	iref = (struct btrfs_extent_inline_ref *)(block_info + 1);
	if (parent > 0) {
		BUG_ON(!(flags & BTRFS_BLOCK_FLAG_FULL_BACKREF));
		btrfs_set_extent_inline_ref_type(leaf, iref,
						 BTRFS_SHARED_BLOCK_REF_KEY);
		btrfs_set_extent_inline_ref_offset(leaf, iref, parent);
	} else {
		btrfs_set_extent_inline_ref_type(leaf, iref,
						 BTRFS_TREE_BLOCK_REF_KEY);
		btrfs_set_extent_inline_ref_offset(leaf, iref, root_objectid);
	}

	btrfs_mark_buffer_dirty(leaf);
	btrfs_free_path(path);

	ret = update_block_group(trans, root, ins->objectid, ins->offset, 1);
	if (ret) {
		printk(KERN_ERR "btrfs update block group failed for %llu "
		       "%llu\n", (unsigned long long)ins->objectid,
		       (unsigned long long)ins->offset);
		BUG();
	}
	return ret;
}

int btrfs_alloc_reserved_file_extent(struct btrfs_trans_handle *trans,
				     struct btrfs_root *root,
				     u64 root_objectid, u64 owner,
				     u64 offset, struct btrfs_key *ins)
{
	int ret;

	BUG_ON(root_objectid == BTRFS_TREE_LOG_OBJECTID);

	ret = btrfs_add_delayed_data_ref(trans, ins->objectid, ins->offset,
					 0, root_objectid, owner, offset,
					 BTRFS_ADD_DELAYED_EXTENT, NULL);
	return ret;
}

/*
 * this is used by the tree logging recovery code.  It records that
 * an extent has been allocated and makes sure to clear the free
 * space cache bits as well
 */
int btrfs_alloc_logged_file_extent(struct btrfs_trans_handle *trans,
				   struct btrfs_root *root,
				   u64 root_objectid, u64 owner, u64 offset,
				   struct btrfs_key *ins)
{
	int ret;
	struct btrfs_block_group_cache *block_group;
	struct btrfs_caching_control *caching_ctl;
	u64 start = ins->objectid;
	u64 num_bytes = ins->offset;

	block_group = btrfs_lookup_block_group(root->fs_info, ins->objectid);
	cache_block_group(block_group, trans, NULL, 0);
	caching_ctl = get_caching_control(block_group);

	if (!caching_ctl) {
		BUG_ON(!block_group_cache_done(block_group));
		ret = btrfs_remove_free_space(block_group, start, num_bytes);
		BUG_ON(ret);
	} else {
		mutex_lock(&caching_ctl->mutex);

		if (start >= caching_ctl->progress) {
			ret = add_excluded_extent(root, start, num_bytes);
			BUG_ON(ret);
		} else if (start + num_bytes <= caching_ctl->progress) {
			ret = btrfs_remove_free_space(block_group,
						      start, num_bytes);
			BUG_ON(ret);
		} else {
			num_bytes = caching_ctl->progress - start;
			ret = btrfs_remove_free_space(block_group,
						      start, num_bytes);
			BUG_ON(ret);

			start = caching_ctl->progress;
			num_bytes = ins->objectid + ins->offset -
				    caching_ctl->progress;
			ret = add_excluded_extent(root, start, num_bytes);
			BUG_ON(ret);
		}

		mutex_unlock(&caching_ctl->mutex);
		put_caching_control(caching_ctl);
	}

	ret = btrfs_update_reserved_bytes(block_group, ins->offset,
					  RESERVE_ALLOC_NO_ACCOUNT);
	BUG_ON(ret);
	btrfs_put_block_group(block_group);
	ret = alloc_reserved_file_extent(trans, root, 0, root_objectid,
					 0, owner, offset, ins, 1);
	return ret;
}

struct extent_buffer *btrfs_init_new_buffer(struct btrfs_trans_handle *trans,
					    struct btrfs_root *root,
					    u64 bytenr, u32 blocksize,
					    int level)
{
	struct extent_buffer *buf;

	buf = btrfs_find_create_tree_block(root, bytenr, blocksize);
	if (!buf)
		return ERR_PTR(-ENOMEM);
	btrfs_set_header_generation(buf, trans->transid);
	btrfs_set_buffer_lockdep_class(root->root_key.objectid, buf, level);
	btrfs_tree_lock(buf);
	clean_tree_block(trans, root, buf);

	btrfs_set_lock_blocking(buf);
	btrfs_set_buffer_uptodate(buf);

	if (root->root_key.objectid == BTRFS_TREE_LOG_OBJECTID) {
		/*
		 * we allow two log transactions at a time, use different
		 * EXENT bit to differentiate dirty pages.
		 */
		if (root->log_transid % 2 == 0)
			set_extent_dirty(&root->dirty_log_pages, buf->start,
					buf->start + buf->len - 1, GFP_NOFS);
		else
			set_extent_new(&root->dirty_log_pages, buf->start,
					buf->start + buf->len - 1, GFP_NOFS);
	} else {
		set_extent_dirty(&trans->transaction->dirty_pages, buf->start,
			 buf->start + buf->len - 1, GFP_NOFS);
	}
	trans->blocks_used++;
	/* this returns a buffer locked for blocking */
	return buf;
}

static struct btrfs_block_rsv *
use_block_rsv(struct btrfs_trans_handle *trans,
	      struct btrfs_root *root, u32 blocksize)
{
	struct btrfs_block_rsv *block_rsv;
	struct btrfs_block_rsv *global_rsv = &root->fs_info->global_block_rsv;
	int ret;

	block_rsv = get_block_rsv(trans, root);

	if (block_rsv->size == 0) {
		ret = reserve_metadata_bytes(root, block_rsv, blocksize, 0);
		/*
		 * If we couldn't reserve metadata bytes try and use some from
		 * the global reserve.
		 */
		if (ret && block_rsv != global_rsv) {
			ret = block_rsv_use_bytes(global_rsv, blocksize);
			if (!ret)
				return global_rsv;
			return ERR_PTR(ret);
		} else if (ret) {
			return ERR_PTR(ret);
		}
		return block_rsv;
	}

	ret = block_rsv_use_bytes(block_rsv, blocksize);
	if (!ret)
		return block_rsv;
	if (ret) {
		static DEFINE_RATELIMIT_STATE(_rs,
				DEFAULT_RATELIMIT_INTERVAL,
				/*DEFAULT_RATELIMIT_BURST*/ 2);
		if (__ratelimit(&_rs)) {
			printk(KERN_DEBUG "btrfs: block rsv returned %d\n", ret);
			WARN_ON(1);
		}
		ret = reserve_metadata_bytes(root, block_rsv, blocksize, 0);
		if (!ret) {
			return block_rsv;
		} else if (ret && block_rsv != global_rsv) {
			ret = block_rsv_use_bytes(global_rsv, blocksize);
			if (!ret)
				return global_rsv;
		}
	}

	return ERR_PTR(-ENOSPC);
}

static void unuse_block_rsv(struct btrfs_block_rsv *block_rsv, u32 blocksize)
{
	block_rsv_add_bytes(block_rsv, blocksize, 0);
	block_rsv_release_bytes(block_rsv, NULL, 0);
}

/*
 * finds a free extent and does all the dirty work required for allocation
 * returns the key for the extent through ins, and a tree buffer for
 * the first block of the extent through buf.
 *
 * returns the tree buffer or NULL.
 */
struct extent_buffer *btrfs_alloc_free_block(struct btrfs_trans_handle *trans,
					struct btrfs_root *root, u32 blocksize,
					u64 parent, u64 root_objectid,
					struct btrfs_disk_key *key, int level,
					u64 hint, u64 empty_size)
{
	struct btrfs_key ins;
	struct btrfs_block_rsv *block_rsv;
	struct extent_buffer *buf;
	u64 flags = 0;
	int ret;


	block_rsv = use_block_rsv(trans, root, blocksize);
	if (IS_ERR(block_rsv))
		return ERR_CAST(block_rsv);

	ret = btrfs_reserve_extent(trans, root, blocksize, blocksize,
				   empty_size, hint, (u64)-1, &ins, 0);
	if (ret) {
		unuse_block_rsv(block_rsv, blocksize);
		return ERR_PTR(ret);
	}

	buf = btrfs_init_new_buffer(trans, root, ins.objectid,
				    blocksize, level);
	BUG_ON(IS_ERR(buf));

	if (root_objectid == BTRFS_TREE_RELOC_OBJECTID) {
		if (parent == 0)
			parent = ins.objectid;
		flags |= BTRFS_BLOCK_FLAG_FULL_BACKREF;
	} else
		BUG_ON(parent > 0);

	if (root_objectid != BTRFS_TREE_LOG_OBJECTID) {
		struct btrfs_delayed_extent_op *extent_op;
		extent_op = kmalloc(sizeof(*extent_op), GFP_NOFS);
		BUG_ON(!extent_op);
		if (key)
			memcpy(&extent_op->key, key, sizeof(extent_op->key));
		else
			memset(&extent_op->key, 0, sizeof(extent_op->key));
		extent_op->flags_to_set = flags;
		extent_op->update_key = 1;
		extent_op->update_flags = 1;
		extent_op->is_data = 0;

		ret = btrfs_add_delayed_tree_ref(trans, ins.objectid,
					ins.offset, parent, root_objectid,
					level, BTRFS_ADD_DELAYED_EXTENT,
					extent_op);
		BUG_ON(ret);
	}
	return buf;
}

struct walk_control {
	u64 refs[BTRFS_MAX_LEVEL];
	u64 flags[BTRFS_MAX_LEVEL];
	struct btrfs_key update_progress;
	int stage;
	int level;
	int shared_level;
	int update_ref;
	int keep_locks;
	int reada_slot;
	int reada_count;
};

#define DROP_REFERENCE	1
#define UPDATE_BACKREF	2

static noinline void reada_walk_down(struct btrfs_trans_handle *trans,
				     struct btrfs_root *root,
				     struct walk_control *wc,
				     struct btrfs_path *path)
{
	u64 bytenr;
	u64 generation;
	u64 refs;
	u64 flags;
	u32 nritems;
	u32 blocksize;
	struct btrfs_key key;
	struct extent_buffer *eb;
	int ret;
	int slot;
	int nread = 0;

	if (path->slots[wc->level] < wc->reada_slot) {
		wc->reada_count = wc->reada_count * 2 / 3;
		wc->reada_count = max(wc->reada_count, 2);
	} else {
		wc->reada_count = wc->reada_count * 3 / 2;
		wc->reada_count = min_t(int, wc->reada_count,
					BTRFS_NODEPTRS_PER_BLOCK(root));
	}

	eb = path->nodes[wc->level];
	nritems = btrfs_header_nritems(eb);
	blocksize = btrfs_level_size(root, wc->level - 1);

	for (slot = path->slots[wc->level]; slot < nritems; slot++) {
		if (nread >= wc->reada_count)
			break;

		cond_resched();
		bytenr = btrfs_node_blockptr(eb, slot);
		generation = btrfs_node_ptr_generation(eb, slot);

		if (slot == path->slots[wc->level])
			goto reada;

		if (wc->stage == UPDATE_BACKREF &&
		    generation <= root->root_key.offset)
			continue;

		/* We don't lock the tree block, it's OK to be racy here */
		ret = btrfs_lookup_extent_info(trans, root, bytenr, blocksize,
					       &refs, &flags);
		BUG_ON(ret);
		BUG_ON(refs == 0);

		if (wc->stage == DROP_REFERENCE) {
			if (refs == 1)
				goto reada;

			if (wc->level == 1 &&
			    (flags & BTRFS_BLOCK_FLAG_FULL_BACKREF))
				continue;
			if (!wc->update_ref ||
			    generation <= root->root_key.offset)
				continue;
			btrfs_node_key_to_cpu(eb, &key, slot);
			ret = btrfs_comp_cpu_keys(&key,
						  &wc->update_progress);
			if (ret < 0)
				continue;
		} else {
			if (wc->level == 1 &&
			    (flags & BTRFS_BLOCK_FLAG_FULL_BACKREF))
				continue;
		}
reada:
		ret = readahead_tree_block(root, bytenr, blocksize,
					   generation);
		if (ret)
			break;
		nread++;
	}
	wc->reada_slot = slot;
}

/*
 * hepler to process tree block while walking down the tree.
 *
 * when wc->stage == UPDATE_BACKREF, this function updates
 * back refs for pointers in the block.
 *
 * NOTE: return value 1 means we should stop walking down.
 */
static noinline int walk_down_proc(struct btrfs_trans_handle *trans,
				   struct btrfs_root *root,
				   struct btrfs_path *path,
				   struct walk_control *wc, int lookup_info)
{
	int level = wc->level;
	struct extent_buffer *eb = path->nodes[level];
	u64 flag = BTRFS_BLOCK_FLAG_FULL_BACKREF;
	int ret;

	if (wc->stage == UPDATE_BACKREF &&
	    btrfs_header_owner(eb) != root->root_key.objectid)
		return 1;

	/*
	 * when reference count of tree block is 1, it won't increase
	 * again. once full backref flag is set, we never clear it.
	 */
	if (lookup_info &&
	    ((wc->stage == DROP_REFERENCE && wc->refs[level] != 1) ||
	     (wc->stage == UPDATE_BACKREF && !(wc->flags[level] & flag)))) {
		BUG_ON(!path->locks[level]);
		ret = btrfs_lookup_extent_info(trans, root,
					       eb->start, eb->len,
					       &wc->refs[level],
					       &wc->flags[level]);
		BUG_ON(ret);
		BUG_ON(wc->refs[level] == 0);
	}

	if (wc->stage == DROP_REFERENCE) {
		if (wc->refs[level] > 1)
			return 1;

		if (path->locks[level] && !wc->keep_locks) {
			btrfs_tree_unlock_rw(eb, path->locks[level]);
			path->locks[level] = 0;
		}
		return 0;
	}

	/* wc->stage == UPDATE_BACKREF */
	if (!(wc->flags[level] & flag)) {
		BUG_ON(!path->locks[level]);
		ret = btrfs_inc_ref(trans, root, eb, 1);
		BUG_ON(ret);
		ret = btrfs_dec_ref(trans, root, eb, 0);
		BUG_ON(ret);
		ret = btrfs_set_disk_extent_flags(trans, root, eb->start,
						  eb->len, flag, 0);
		BUG_ON(ret);
		wc->flags[level] |= flag;
	}

	/*
	 * the block is shared by multiple trees, so it's not good to
	 * keep the tree lock
	 */
	if (path->locks[level] && level > 0) {
		btrfs_tree_unlock_rw(eb, path->locks[level]);
		path->locks[level] = 0;
	}
	return 0;
}

/*
 * hepler to process tree block pointer.
 *
 * when wc->stage == DROP_REFERENCE, this function checks
 * reference count of the block pointed to. if the block
 * is shared and we need update back refs for the subtree
 * rooted at the block, this function changes wc->stage to
 * UPDATE_BACKREF. if the block is shared and there is no
 * need to update back, this function drops the reference
 * to the block.
 *
 * NOTE: return value 1 means we should stop walking down.
 */
static noinline int do_walk_down(struct btrfs_trans_handle *trans,
				 struct btrfs_root *root,
				 struct btrfs_path *path,
				 struct walk_control *wc, int *lookup_info)
{
	u64 bytenr;
	u64 generation;
	u64 parent;
	u32 blocksize;
	struct btrfs_key key;
	struct extent_buffer *next;
	int level = wc->level;
	int reada = 0;
	int ret = 0;

	generation = btrfs_node_ptr_generation(path->nodes[level],
					       path->slots[level]);
	/*
	 * if the lower level block was created before the snapshot
	 * was created, we know there is no need to update back refs
	 * for the subtree
	 */
	if (wc->stage == UPDATE_BACKREF &&
	    generation <= root->root_key.offset) {
		*lookup_info = 1;
		return 1;
	}

	bytenr = btrfs_node_blockptr(path->nodes[level], path->slots[level]);
	blocksize = btrfs_level_size(root, level - 1);

	next = btrfs_find_tree_block(root, bytenr, blocksize);
	if (!next) {
		next = btrfs_find_create_tree_block(root, bytenr, blocksize);
		if (!next)
			return -ENOMEM;
		reada = 1;
	}
	btrfs_tree_lock(next);
	btrfs_set_lock_blocking(next);

	ret = btrfs_lookup_extent_info(trans, root, bytenr, blocksize,
				       &wc->refs[level - 1],
				       &wc->flags[level - 1]);
	BUG_ON(ret);
	BUG_ON(wc->refs[level - 1] == 0);
	*lookup_info = 0;

	if (wc->stage == DROP_REFERENCE) {
		if (wc->refs[level - 1] > 1) {
			if (level == 1 &&
			    (wc->flags[0] & BTRFS_BLOCK_FLAG_FULL_BACKREF))
				goto skip;

			if (!wc->update_ref ||
			    generation <= root->root_key.offset)
				goto skip;

			btrfs_node_key_to_cpu(path->nodes[level], &key,
					      path->slots[level]);
			ret = btrfs_comp_cpu_keys(&key, &wc->update_progress);
			if (ret < 0)
				goto skip;

			wc->stage = UPDATE_BACKREF;
			wc->shared_level = level - 1;
		}
	} else {
		if (level == 1 &&
		    (wc->flags[0] & BTRFS_BLOCK_FLAG_FULL_BACKREF))
			goto skip;
	}

	if (!btrfs_buffer_uptodate(next, generation)) {
		btrfs_tree_unlock(next);
		free_extent_buffer(next);
		next = NULL;
		*lookup_info = 1;
	}

	if (!next) {
		if (reada && level == 1)
			reada_walk_down(trans, root, wc, path);
		next = read_tree_block(root, bytenr, blocksize, generation);
		if (!next)
			return -EIO;
		btrfs_tree_lock(next);
		btrfs_set_lock_blocking(next);
	}

	level--;
	BUG_ON(level != btrfs_header_level(next));
	path->nodes[level] = next;
	path->slots[level] = 0;
	path->locks[level] = BTRFS_WRITE_LOCK_BLOCKING;
	wc->level = level;
	if (wc->level == 1)
		wc->reada_slot = 0;
	return 0;
skip:
	wc->refs[level - 1] = 0;
	wc->flags[level - 1] = 0;
	if (wc->stage == DROP_REFERENCE) {
		if (wc->flags[level] & BTRFS_BLOCK_FLAG_FULL_BACKREF) {
			parent = path->nodes[level]->start;
		} else {
			BUG_ON(root->root_key.objectid !=
			       btrfs_header_owner(path->nodes[level]));
			parent = 0;
		}

		ret = btrfs_free_extent(trans, root, bytenr, blocksize, parent,
					root->root_key.objectid, level - 1, 0);
		BUG_ON(ret);
	}
	btrfs_tree_unlock(next);
	free_extent_buffer(next);
	*lookup_info = 1;
	return 1;
}

/*
 * hepler to process tree block while walking up the tree.
 *
 * when wc->stage == DROP_REFERENCE, this function drops
 * reference count on the block.
 *
 * when wc->stage == UPDATE_BACKREF, this function changes
 * wc->stage back to DROP_REFERENCE if we changed wc->stage
 * to UPDATE_BACKREF previously while processing the block.
 *
 * NOTE: return value 1 means we should stop walking up.
 */
static noinline int walk_up_proc(struct btrfs_trans_handle *trans,
				 struct btrfs_root *root,
				 struct btrfs_path *path,
				 struct walk_control *wc)
{
	int ret;
	int level = wc->level;
	struct extent_buffer *eb = path->nodes[level];
	u64 parent = 0;

	if (wc->stage == UPDATE_BACKREF) {
		BUG_ON(wc->shared_level < level);
		if (level < wc->shared_level)
			goto out;

		ret = find_next_key(path, level + 1, &wc->update_progress);
		if (ret > 0)
			wc->update_ref = 0;

		wc->stage = DROP_REFERENCE;
		wc->shared_level = -1;
		path->slots[level] = 0;

		/*
		 * check reference count again if the block isn't locked.
		 * we should start walking down the tree again if reference
		 * count is one.
		 */
		if (!path->locks[level]) {
			BUG_ON(level == 0);
			btrfs_tree_lock(eb);
			btrfs_set_lock_blocking(eb);
			path->locks[level] = BTRFS_WRITE_LOCK_BLOCKING;

			ret = btrfs_lookup_extent_info(trans, root,
						       eb->start, eb->len,
						       &wc->refs[level],
						       &wc->flags[level]);
			BUG_ON(ret);
			BUG_ON(wc->refs[level] == 0);
			if (wc->refs[level] == 1) {
				btrfs_tree_unlock_rw(eb, path->locks[level]);
				return 1;
			}
		}
	}

	/* wc->stage == DROP_REFERENCE */
	BUG_ON(wc->refs[level] > 1 && !path->locks[level]);

	if (wc->refs[level] == 1) {
		if (level == 0) {
			if (wc->flags[level] & BTRFS_BLOCK_FLAG_FULL_BACKREF)
				ret = btrfs_dec_ref(trans, root, eb, 1);
			else
				ret = btrfs_dec_ref(trans, root, eb, 0);
			BUG_ON(ret);
		}
		/* make block locked assertion in clean_tree_block happy */
		if (!path->locks[level] &&
		    btrfs_header_generation(eb) == trans->transid) {
			btrfs_tree_lock(eb);
			btrfs_set_lock_blocking(eb);
			path->locks[level] = BTRFS_WRITE_LOCK_BLOCKING;
		}
		clean_tree_block(trans, root, eb);
	}

	if (eb == root->node) {
		if (wc->flags[level] & BTRFS_BLOCK_FLAG_FULL_BACKREF)
			parent = eb->start;
		else
			BUG_ON(root->root_key.objectid !=
			       btrfs_header_owner(eb));
	} else {
		if (wc->flags[level + 1] & BTRFS_BLOCK_FLAG_FULL_BACKREF)
			parent = path->nodes[level + 1]->start;
		else
			BUG_ON(root->root_key.objectid !=
			       btrfs_header_owner(path->nodes[level + 1]));
	}

	btrfs_free_tree_block(trans, root, eb, parent, wc->refs[level] == 1);
out:
	wc->refs[level] = 0;
	wc->flags[level] = 0;
	return 0;
}

static noinline int walk_down_tree(struct btrfs_trans_handle *trans,
				   struct btrfs_root *root,
				   struct btrfs_path *path,
				   struct walk_control *wc)
{
	int level = wc->level;
	int lookup_info = 1;
	int ret;

	while (level >= 0) {
		ret = walk_down_proc(trans, root, path, wc, lookup_info);
		if (ret > 0)
			break;

		if (level == 0)
			break;

		if (path->slots[level] >=
		    btrfs_header_nritems(path->nodes[level]))
			break;

		ret = do_walk_down(trans, root, path, wc, &lookup_info);
		if (ret > 0) {
			path->slots[level]++;
			continue;
		} else if (ret < 0)
			return ret;
		level = wc->level;
	}
	return 0;
}

static noinline int walk_up_tree(struct btrfs_trans_handle *trans,
				 struct btrfs_root *root,
				 struct btrfs_path *path,
				 struct walk_control *wc, int max_level)
{
	int level = wc->level;
	int ret;

	path->slots[level] = btrfs_header_nritems(path->nodes[level]);
	while (level < max_level && path->nodes[level]) {
		wc->level = level;
		if (path->slots[level] + 1 <
		    btrfs_header_nritems(path->nodes[level])) {
			path->slots[level]++;
			return 0;
		} else {
			ret = walk_up_proc(trans, root, path, wc);
			if (ret > 0)
				return 0;

			if (path->locks[level]) {
				btrfs_tree_unlock_rw(path->nodes[level],
						     path->locks[level]);
				path->locks[level] = 0;
			}
			free_extent_buffer(path->nodes[level]);
			path->nodes[level] = NULL;
			level++;
		}
	}
	return 1;
}

/*
 * drop a subvolume tree.
 *
 * this function traverses the tree freeing any blocks that only
 * referenced by the tree.
 *
 * when a shared tree block is found. this function decreases its
 * reference count by one. if update_ref is true, this function
 * also make sure backrefs for the shared block and all lower level
 * blocks are properly updated.
 */
void btrfs_drop_snapshot(struct btrfs_root *root,
			 struct btrfs_block_rsv *block_rsv, int update_ref)
{
	struct btrfs_path *path;
	struct btrfs_trans_handle *trans;
	struct btrfs_root *tree_root = root->fs_info->tree_root;
	struct btrfs_root_item *root_item = &root->root_item;
	struct walk_control *wc;
	struct btrfs_key key;
	int err = 0;
	int ret;
	int level;

	path = btrfs_alloc_path();
	if (!path) {
		err = -ENOMEM;
		goto out;
	}

	wc = kzalloc(sizeof(*wc), GFP_NOFS);
	if (!wc) {
		btrfs_free_path(path);
		err = -ENOMEM;
		goto out;
	}

	trans = btrfs_start_transaction(tree_root, 0);
	BUG_ON(IS_ERR(trans));

	if (block_rsv)
		trans->block_rsv = block_rsv;

	if (btrfs_disk_key_objectid(&root_item->drop_progress) == 0) {
		level = btrfs_header_level(root->node);
		path->nodes[level] = btrfs_lock_root_node(root);
		btrfs_set_lock_blocking(path->nodes[level]);
		path->slots[level] = 0;
		path->locks[level] = BTRFS_WRITE_LOCK_BLOCKING;
		memset(&wc->update_progress, 0,
		       sizeof(wc->update_progress));
	} else {
		btrfs_disk_key_to_cpu(&key, &root_item->drop_progress);
		memcpy(&wc->update_progress, &key,
		       sizeof(wc->update_progress));

		level = root_item->drop_level;
		BUG_ON(level == 0);
		path->lowest_level = level;
		ret = btrfs_search_slot(NULL, root, &key, path, 0, 0);
		path->lowest_level = 0;
		if (ret < 0) {
			err = ret;
			goto out_free;
		}
		WARN_ON(ret > 0);

		/*
		 * unlock our path, this is safe because only this
		 * function is allowed to delete this snapshot
		 */
		btrfs_unlock_up_safe(path, 0);

		level = btrfs_header_level(root->node);
		while (1) {
			btrfs_tree_lock(path->nodes[level]);
			btrfs_set_lock_blocking(path->nodes[level]);

			ret = btrfs_lookup_extent_info(trans, root,
						path->nodes[level]->start,
						path->nodes[level]->len,
						&wc->refs[level],
						&wc->flags[level]);
			BUG_ON(ret);
			BUG_ON(wc->refs[level] == 0);

			if (level == root_item->drop_level)
				break;

			btrfs_tree_unlock(path->nodes[level]);
			WARN_ON(wc->refs[level] != 1);
			level--;
		}
	}

	wc->level = level;
	wc->shared_level = -1;
	wc->stage = DROP_REFERENCE;
	wc->update_ref = update_ref;
	wc->keep_locks = 0;
	wc->reada_count = BTRFS_NODEPTRS_PER_BLOCK(root);

	while (1) {
		ret = walk_down_tree(trans, root, path, wc);
		if (ret < 0) {
			err = ret;
			break;
		}

		ret = walk_up_tree(trans, root, path, wc, BTRFS_MAX_LEVEL);
		if (ret < 0) {
			err = ret;
			break;
		}

		if (ret > 0) {
			BUG_ON(wc->stage != DROP_REFERENCE);
			break;
		}

		if (wc->stage == DROP_REFERENCE) {
			level = wc->level;
			btrfs_node_key(path->nodes[level],
				       &root_item->drop_progress,
				       path->slots[level]);
			root_item->drop_level = level;
		}

		BUG_ON(wc->level == 0);
		if (btrfs_should_end_transaction(trans, tree_root)) {
			ret = btrfs_update_root(trans, tree_root,
						&root->root_key,
						root_item);
			BUG_ON(ret);

			btrfs_end_transaction_throttle(trans, tree_root);
			trans = btrfs_start_transaction(tree_root, 0);
			BUG_ON(IS_ERR(trans));
			if (block_rsv)
				trans->block_rsv = block_rsv;
		}
	}
	btrfs_release_path(path);
	BUG_ON(err);

	ret = btrfs_del_root(trans, tree_root, &root->root_key);
	BUG_ON(ret);

	if (root->root_key.objectid != BTRFS_TREE_RELOC_OBJECTID) {
		ret = btrfs_find_last_root(tree_root, root->root_key.objectid,
					   NULL, NULL);
		BUG_ON(ret < 0);
		if (ret > 0) {
			/* if we fail to delete the orphan item this time
			 * around, it'll get picked up the next time.
			 *
			 * The most common failure here is just -ENOENT.
			 */
			btrfs_del_orphan_item(trans, tree_root,
					      root->root_key.objectid);
		}
	}

	if (root->in_radix) {
		btrfs_free_fs_root(tree_root->fs_info, root);
	} else {
		free_extent_buffer(root->node);
		free_extent_buffer(root->commit_root);
		kfree(root);
	}
out_free:
	btrfs_end_transaction_throttle(trans, tree_root);
	kfree(wc);
	btrfs_free_path(path);
out:
	if (err)
		btrfs_std_error(root->fs_info, err);
	return;
}

/*
 * drop subtree rooted at tree block 'node'.
 *
 * NOTE: this function will unlock and release tree block 'node'
 */
int btrfs_drop_subtree(struct btrfs_trans_handle *trans,
			struct btrfs_root *root,
			struct extent_buffer *node,
			struct extent_buffer *parent)
{
	struct btrfs_path *path;
	struct walk_control *wc;
	int level;
	int parent_level;
	int ret = 0;
	int wret;

	BUG_ON(root->root_key.objectid != BTRFS_TREE_RELOC_OBJECTID);

	path = btrfs_alloc_path();
	if (!path)
		return -ENOMEM;

	wc = kzalloc(sizeof(*wc), GFP_NOFS);
	if (!wc) {
		btrfs_free_path(path);
		return -ENOMEM;
	}

	btrfs_assert_tree_locked(parent);
	parent_level = btrfs_header_level(parent);
	extent_buffer_get(parent);
	path->nodes[parent_level] = parent;
	path->slots[parent_level] = btrfs_header_nritems(parent);

	btrfs_assert_tree_locked(node);
	level = btrfs_header_level(node);
	path->nodes[level] = node;
	path->slots[level] = 0;
	path->locks[level] = BTRFS_WRITE_LOCK_BLOCKING;

	wc->refs[parent_level] = 1;
	wc->flags[parent_level] = BTRFS_BLOCK_FLAG_FULL_BACKREF;
	wc->level = level;
	wc->shared_level = -1;
	wc->stage = DROP_REFERENCE;
	wc->update_ref = 0;
	wc->keep_locks = 1;
	wc->reada_count = BTRFS_NODEPTRS_PER_BLOCK(root);

	while (1) {
		wret = walk_down_tree(trans, root, path, wc);
		if (wret < 0) {
			ret = wret;
			break;
		}

		wret = walk_up_tree(trans, root, path, wc, parent_level);
		if (wret < 0)
			ret = wret;
		if (wret != 0)
			break;
	}

	kfree(wc);
	btrfs_free_path(path);
	return ret;
}

static u64 update_block_group_flags(struct btrfs_root *root, u64 flags)
{
	u64 num_devices;
	u64 stripped = BTRFS_BLOCK_GROUP_RAID0 |
		BTRFS_BLOCK_GROUP_RAID1 | BTRFS_BLOCK_GROUP_RAID10;

	/*
	 * we add in the count of missing devices because we want
	 * to make sure that any RAID levels on a degraded FS
	 * continue to be honored.
	 */
	num_devices = root->fs_info->fs_devices->rw_devices +
		root->fs_info->fs_devices->missing_devices;

	if (num_devices == 1) {
		stripped |= BTRFS_BLOCK_GROUP_DUP;
		stripped = flags & ~stripped;

		/* turn raid0 into single device chunks */
		if (flags & BTRFS_BLOCK_GROUP_RAID0)
			return stripped;

		/* turn mirroring into duplication */
		if (flags & (BTRFS_BLOCK_GROUP_RAID1 |
			     BTRFS_BLOCK_GROUP_RAID10))
			return stripped | BTRFS_BLOCK_GROUP_DUP;
		return flags;
	} else {
		/* they already had raid on here, just return */
		if (flags & stripped)
			return flags;

		stripped |= BTRFS_BLOCK_GROUP_DUP;
		stripped = flags & ~stripped;

		/* switch duplicated blocks with raid1 */
		if (flags & BTRFS_BLOCK_GROUP_DUP)
			return stripped | BTRFS_BLOCK_GROUP_RAID1;

		/* turn single device chunks into raid0 */
		return stripped | BTRFS_BLOCK_GROUP_RAID0;
	}
	return flags;
}

static int set_block_group_ro(struct btrfs_block_group_cache *cache, int force)
{
	struct btrfs_space_info *sinfo = cache->space_info;
	u64 num_bytes;
	u64 min_allocable_bytes;
	int ret = -ENOSPC;


	/*
	 * We need some metadata space and system metadata space for
	 * allocating chunks in some corner cases until we force to set
	 * it to be readonly.
	 */
	if ((sinfo->flags &
	     (BTRFS_BLOCK_GROUP_SYSTEM | BTRFS_BLOCK_GROUP_METADATA)) &&
	    !force)
		min_allocable_bytes = 1 * 1024 * 1024;
	else
		min_allocable_bytes = 0;

	spin_lock(&sinfo->lock);
	spin_lock(&cache->lock);

	if (cache->ro) {
		ret = 0;
		goto out;
	}

	num_bytes = cache->key.offset - cache->reserved - cache->pinned -
		    cache->bytes_super - btrfs_block_group_used(&cache->item);

	if (sinfo->bytes_used + sinfo->bytes_reserved + sinfo->bytes_pinned +
	    sinfo->bytes_may_use + sinfo->bytes_readonly + num_bytes +
	    min_allocable_bytes <= sinfo->total_bytes) {
		sinfo->bytes_readonly += num_bytes;
		cache->ro = 1;
		ret = 0;
	}
out:
	spin_unlock(&cache->lock);
	spin_unlock(&sinfo->lock);
	return ret;
}

int btrfs_set_block_group_ro(struct btrfs_root *root,
			     struct btrfs_block_group_cache *cache)

{
	struct btrfs_trans_handle *trans;
	u64 alloc_flags;
	int ret;

	BUG_ON(cache->ro);

	trans = btrfs_join_transaction(root);
	BUG_ON(IS_ERR(trans));

	alloc_flags = update_block_group_flags(root, cache->flags);
	if (alloc_flags != cache->flags)
		do_chunk_alloc(trans, root, 2 * 1024 * 1024, alloc_flags,
			       CHUNK_ALLOC_FORCE);

	ret = set_block_group_ro(cache, 0);
	if (!ret)
		goto out;
	alloc_flags = get_alloc_profile(root, cache->space_info->flags);
	ret = do_chunk_alloc(trans, root, 2 * 1024 * 1024, alloc_flags,
			     CHUNK_ALLOC_FORCE);
	if (ret < 0)
		goto out;
	ret = set_block_group_ro(cache, 0);
out:
	btrfs_end_transaction(trans, root);
	return ret;
}

int btrfs_force_chunk_alloc(struct btrfs_trans_handle *trans,
			    struct btrfs_root *root, u64 type)
{
	u64 alloc_flags = get_alloc_profile(root, type);
	return do_chunk_alloc(trans, root, 2 * 1024 * 1024, alloc_flags,
			      CHUNK_ALLOC_FORCE);
}

/*
 * helper to account the unused space of all the readonly block group in the
 * list. takes mirrors into account.
 */
static u64 __btrfs_get_ro_block_group_free_space(struct list_head *groups_list)
{
	struct btrfs_block_group_cache *block_group;
	u64 free_bytes = 0;
	int factor;

	list_for_each_entry(block_group, groups_list, list) {
		spin_lock(&block_group->lock);

		if (!block_group->ro) {
			spin_unlock(&block_group->lock);
			continue;
		}

		if (block_group->flags & (BTRFS_BLOCK_GROUP_RAID1 |
					  BTRFS_BLOCK_GROUP_RAID10 |
					  BTRFS_BLOCK_GROUP_DUP))
			factor = 2;
		else
			factor = 1;

		free_bytes += (block_group->key.offset -
			       btrfs_block_group_used(&block_group->item)) *
			       factor;

		spin_unlock(&block_group->lock);
	}

	return free_bytes;
}

/*
 * helper to account the unused space of all the readonly block group in the
 * space_info. takes mirrors into account.
 */
u64 btrfs_account_ro_block_groups_free_space(struct btrfs_space_info *sinfo)
{
	int i;
	u64 free_bytes = 0;

	spin_lock(&sinfo->lock);

	for(i = 0; i < BTRFS_NR_RAID_TYPES; i++)
		if (!list_empty(&sinfo->block_groups[i]))
			free_bytes += __btrfs_get_ro_block_group_free_space(
						&sinfo->block_groups[i]);

	spin_unlock(&sinfo->lock);

	return free_bytes;
}

int btrfs_set_block_group_rw(struct btrfs_root *root,
			      struct btrfs_block_group_cache *cache)
{
	struct btrfs_space_info *sinfo = cache->space_info;
	u64 num_bytes;

	BUG_ON(!cache->ro);

	spin_lock(&sinfo->lock);
	spin_lock(&cache->lock);
	num_bytes = cache->key.offset - cache->reserved - cache->pinned -
		    cache->bytes_super - btrfs_block_group_used(&cache->item);
	sinfo->bytes_readonly -= num_bytes;
	cache->ro = 0;
	spin_unlock(&cache->lock);
	spin_unlock(&sinfo->lock);
	return 0;
}

/*
 * checks to see if its even possible to relocate this block group.
 *
 * @return - -1 if it's not a good idea to relocate this block group, 0 if its
 * ok to go ahead and try.
 */
int btrfs_can_relocate(struct btrfs_root *root, u64 bytenr)
{
	struct btrfs_block_group_cache *block_group;
	struct btrfs_space_info *space_info;
	struct btrfs_fs_devices *fs_devices = root->fs_info->fs_devices;
	struct btrfs_device *device;
	u64 min_free;
	u64 dev_min = 1;
	u64 dev_nr = 0;
	int index;
	int full = 0;
	int ret = 0;

	block_group = btrfs_lookup_block_group(root->fs_info, bytenr);

	/* odd, couldn't find the block group, leave it alone */
	if (!block_group)
		return -1;

	min_free = btrfs_block_group_used(&block_group->item);

	/* no bytes used, we're good */
	if (!min_free)
		goto out;

	space_info = block_group->space_info;
	spin_lock(&space_info->lock);

	full = space_info->full;

	/*
	 * if this is the last block group we have in this space, we can't
	 * relocate it unless we're able to allocate a new chunk below.
	 *
	 * Otherwise, we need to make sure we have room in the space to handle
	 * all of the extents from this block group.  If we can, we're good
	 */
	if ((space_info->total_bytes != block_group->key.offset) &&
	    (space_info->bytes_used + space_info->bytes_reserved +
	     space_info->bytes_pinned + space_info->bytes_readonly +
	     min_free < space_info->total_bytes)) {
		spin_unlock(&space_info->lock);
		goto out;
	}
	spin_unlock(&space_info->lock);

	/*
	 * ok we don't have enough space, but maybe we have free space on our
	 * devices to allocate new chunks for relocation, so loop through our
	 * alloc devices and guess if we have enough space.  However, if we
	 * were marked as full, then we know there aren't enough chunks, and we
	 * can just return.
	 */
	ret = -1;
	if (full)
		goto out;

	/*
	 * index:
	 *      0: raid10
	 *      1: raid1
	 *      2: dup
	 *      3: raid0
	 *      4: single
	 */
	index = get_block_group_index(block_group);
	if (index == 0) {
		dev_min = 4;
		/* Divide by 2 */
		min_free >>= 1;
	} else if (index == 1) {
		dev_min = 2;
	} else if (index == 2) {
		/* Multiply by 2 */
		min_free <<= 1;
	} else if (index == 3) {
		dev_min = fs_devices->rw_devices;
		do_div(min_free, dev_min);
	}

	mutex_lock(&root->fs_info->chunk_mutex);
	list_for_each_entry(device, &fs_devices->alloc_list, dev_alloc_list) {
		u64 dev_offset;

		/*
		 * check to make sure we can actually find a chunk with enough
		 * space to fit our block group in.
		 */
		if (device->total_bytes > device->bytes_used + min_free) {
			ret = find_free_dev_extent(NULL, device, min_free,
						   &dev_offset, NULL);
			if (!ret)
				dev_nr++;

			if (dev_nr >= dev_min)
				break;

			ret = -1;
		}
	}
	mutex_unlock(&root->fs_info->chunk_mutex);
out:
	btrfs_put_block_group(block_group);
	return ret;
}

static int find_first_block_group(struct btrfs_root *root,
		struct btrfs_path *path, struct btrfs_key *key)
{
	int ret = 0;
	struct btrfs_key found_key;
	struct extent_buffer *leaf;
	int slot;

	ret = btrfs_search_slot(NULL, root, key, path, 0, 0);
	if (ret < 0)
		goto out;

	while (1) {
		slot = path->slots[0];
		leaf = path->nodes[0];
		if (slot >= btrfs_header_nritems(leaf)) {
			ret = btrfs_next_leaf(root, path);
			if (ret == 0)
				continue;
			if (ret < 0)
				goto out;
			break;
		}
		btrfs_item_key_to_cpu(leaf, &found_key, slot);

		if (found_key.objectid >= key->objectid &&
		    found_key.type == BTRFS_BLOCK_GROUP_ITEM_KEY) {
			ret = 0;
			goto out;
		}
		path->slots[0]++;
	}
out:
	return ret;
}

void btrfs_put_block_group_cache(struct btrfs_fs_info *info)
{
	struct btrfs_block_group_cache *block_group;
	u64 last = 0;

	while (1) {
		struct inode *inode;

		block_group = btrfs_lookup_first_block_group(info, last);
		while (block_group) {
			spin_lock(&block_group->lock);
			if (block_group->iref)
				break;
			spin_unlock(&block_group->lock);
			block_group = next_block_group(info->tree_root,
						       block_group);
		}
		if (!block_group) {
			if (last == 0)
				break;
			last = 0;
			continue;
		}

		inode = block_group->inode;
		block_group->iref = 0;
		block_group->inode = NULL;
		spin_unlock(&block_group->lock);
		iput(inode);
		last = block_group->key.objectid + block_group->key.offset;
		btrfs_put_block_group(block_group);
	}
}

int btrfs_free_block_groups(struct btrfs_fs_info *info)
{
	struct btrfs_block_group_cache *block_group;
	struct btrfs_space_info *space_info;
	struct btrfs_caching_control *caching_ctl;
	struct rb_node *n;

	down_write(&info->extent_commit_sem);
	while (!list_empty(&info->caching_block_groups)) {
		caching_ctl = list_entry(info->caching_block_groups.next,
					 struct btrfs_caching_control, list);
		list_del(&caching_ctl->list);
		put_caching_control(caching_ctl);
	}
	up_write(&info->extent_commit_sem);

	spin_lock(&info->block_group_cache_lock);
	while ((n = rb_last(&info->block_group_cache_tree)) != NULL) {
		block_group = rb_entry(n, struct btrfs_block_group_cache,
				       cache_node);
		rb_erase(&block_group->cache_node,
			 &info->block_group_cache_tree);
		spin_unlock(&info->block_group_cache_lock);

		down_write(&block_group->space_info->groups_sem);
		list_del(&block_group->list);
		up_write(&block_group->space_info->groups_sem);

		if (block_group->cached == BTRFS_CACHE_STARTED)
			wait_block_group_cache_done(block_group);

		/*
		 * We haven't cached this block group, which means we could
		 * possibly have excluded extents on this block group.
		 */
		if (block_group->cached == BTRFS_CACHE_NO)
			free_excluded_extents(info->extent_root, block_group);

		btrfs_remove_free_space_cache(block_group);
		btrfs_put_block_group(block_group);

		spin_lock(&info->block_group_cache_lock);
	}
	spin_unlock(&info->block_group_cache_lock);

	/* now that all the block groups are freed, go through and
	 * free all the space_info structs.  This is only called during
	 * the final stages of unmount, and so we know nobody is
	 * using them.  We call synchronize_rcu() once before we start,
	 * just to be on the safe side.
	 */
	synchronize_rcu();

	release_global_block_rsv(info);

	while(!list_empty(&info->space_info)) {
		space_info = list_entry(info->space_info.next,
					struct btrfs_space_info,
					list);
		if (space_info->bytes_pinned > 0 ||
		    space_info->bytes_reserved > 0 ||
		    space_info->bytes_may_use > 0) {
			WARN_ON(1);
			dump_space_info(space_info, 0, 0);
		}
		list_del(&space_info->list);
		kfree(space_info);
	}
	return 0;
}

static void __link_block_group(struct btrfs_space_info *space_info,
			       struct btrfs_block_group_cache *cache)
{
	int index = get_block_group_index(cache);

	down_write(&space_info->groups_sem);
	list_add_tail(&cache->list, &space_info->block_groups[index]);
	up_write(&space_info->groups_sem);
}

int btrfs_read_block_groups(struct btrfs_root *root)
{
	struct btrfs_path *path;
	int ret;
	struct btrfs_block_group_cache *cache;
	struct btrfs_fs_info *info = root->fs_info;
	struct btrfs_space_info *space_info;
	struct btrfs_key key;
	struct btrfs_key found_key;
	struct extent_buffer *leaf;
	int need_clear = 0;
	u64 cache_gen;

	root = info->extent_root;
	key.objectid = 0;
	key.offset = 0;
	btrfs_set_key_type(&key, BTRFS_BLOCK_GROUP_ITEM_KEY);
	path = btrfs_alloc_path();
	if (!path)
		return -ENOMEM;
	path->reada = 1;

	cache_gen = btrfs_super_cache_generation(root->fs_info->super_copy);
	if (btrfs_test_opt(root, SPACE_CACHE) &&
	    btrfs_super_generation(root->fs_info->super_copy) != cache_gen)
		need_clear = 1;
	if (btrfs_test_opt(root, CLEAR_CACHE))
		need_clear = 1;

	while (1) {
		ret = find_first_block_group(root, path, &key);
		if (ret > 0)
			break;
		if (ret != 0)
			goto error;
		leaf = path->nodes[0];
		btrfs_item_key_to_cpu(leaf, &found_key, path->slots[0]);
		cache = kzalloc(sizeof(*cache), GFP_NOFS);
		if (!cache) {
			ret = -ENOMEM;
			goto error;
		}
		cache->free_space_ctl = kzalloc(sizeof(*cache->free_space_ctl),
						GFP_NOFS);
		if (!cache->free_space_ctl) {
			kfree(cache);
			ret = -ENOMEM;
			goto error;
		}

		atomic_set(&cache->count, 1);
		spin_lock_init(&cache->lock);
		cache->fs_info = info;
		INIT_LIST_HEAD(&cache->list);
		INIT_LIST_HEAD(&cache->cluster_list);

		if (need_clear)
			cache->disk_cache_state = BTRFS_DC_CLEAR;

		read_extent_buffer(leaf, &cache->item,
				   btrfs_item_ptr_offset(leaf, path->slots[0]),
				   sizeof(cache->item));
		memcpy(&cache->key, &found_key, sizeof(found_key));

		key.objectid = found_key.objectid + found_key.offset;
		btrfs_release_path(path);
		cache->flags = btrfs_block_group_flags(&cache->item);
		cache->sectorsize = root->sectorsize;

		btrfs_init_free_space_ctl(cache);

		/*
		 * We need to exclude the super stripes now so that the space
		 * info has super bytes accounted for, otherwise we'll think
		 * we have more space than we actually do.
		 */
		exclude_super_stripes(root, cache);

		/*
		 * check for two cases, either we are full, and therefore
		 * don't need to bother with the caching work since we won't
		 * find any space, or we are empty, and we can just add all
		 * the space in and be done with it.  This saves us _alot_ of
		 * time, particularly in the full case.
		 */
		if (found_key.offset == btrfs_block_group_used(&cache->item)) {
			cache->last_byte_to_unpin = (u64)-1;
			cache->cached = BTRFS_CACHE_FINISHED;
			free_excluded_extents(root, cache);
		} else if (btrfs_block_group_used(&cache->item) == 0) {
			cache->last_byte_to_unpin = (u64)-1;
			cache->cached = BTRFS_CACHE_FINISHED;
			add_new_free_space(cache, root->fs_info,
					   found_key.objectid,
					   found_key.objectid +
					   found_key.offset);
			free_excluded_extents(root, cache);
		}

		ret = update_space_info(info, cache->flags, found_key.offset,
					btrfs_block_group_used(&cache->item),
					&space_info);
		BUG_ON(ret);
		cache->space_info = space_info;
		spin_lock(&cache->space_info->lock);
		cache->space_info->bytes_readonly += cache->bytes_super;
		spin_unlock(&cache->space_info->lock);

		__link_block_group(space_info, cache);

		ret = btrfs_add_block_group_cache(root->fs_info, cache);
		BUG_ON(ret);

		set_avail_alloc_bits(root->fs_info, cache->flags);
		if (btrfs_chunk_readonly(root, cache->key.objectid))
			set_block_group_ro(cache, 1);
	}

	list_for_each_entry_rcu(space_info, &root->fs_info->space_info, list) {
		if (!(get_alloc_profile(root, space_info->flags) &
		      (BTRFS_BLOCK_GROUP_RAID10 |
		       BTRFS_BLOCK_GROUP_RAID1 |
		       BTRFS_BLOCK_GROUP_DUP)))
			continue;
		/*
		 * avoid allocating from un-mirrored block group if there are
		 * mirrored block groups.
		 */
		list_for_each_entry(cache, &space_info->block_groups[3], list)
			set_block_group_ro(cache, 1);
		list_for_each_entry(cache, &space_info->block_groups[4], list)
			set_block_group_ro(cache, 1);
	}

	init_global_block_rsv(info);
	ret = 0;
error:
	btrfs_free_path(path);
	return ret;
}

int btrfs_make_block_group(struct btrfs_trans_handle *trans,
			   struct btrfs_root *root, u64 bytes_used,
			   u64 type, u64 chunk_objectid, u64 chunk_offset,
			   u64 size)
{
	int ret;
	struct btrfs_root *extent_root;
	struct btrfs_block_group_cache *cache;

	extent_root = root->fs_info->extent_root;

	root->fs_info->last_trans_log_full_commit = trans->transid;

	cache = kzalloc(sizeof(*cache), GFP_NOFS);
	if (!cache)
		return -ENOMEM;
	cache->free_space_ctl = kzalloc(sizeof(*cache->free_space_ctl),
					GFP_NOFS);
	if (!cache->free_space_ctl) {
		kfree(cache);
		return -ENOMEM;
	}

	cache->key.objectid = chunk_offset;
	cache->key.offset = size;
	cache->key.type = BTRFS_BLOCK_GROUP_ITEM_KEY;
	cache->sectorsize = root->sectorsize;
	cache->fs_info = root->fs_info;

	atomic_set(&cache->count, 1);
	spin_lock_init(&cache->lock);
	INIT_LIST_HEAD(&cache->list);
	INIT_LIST_HEAD(&cache->cluster_list);

	btrfs_init_free_space_ctl(cache);

	btrfs_set_block_group_used(&cache->item, bytes_used);
	btrfs_set_block_group_chunk_objectid(&cache->item, chunk_objectid);
	cache->flags = type;
	btrfs_set_block_group_flags(&cache->item, type);

	cache->last_byte_to_unpin = (u64)-1;
	cache->cached = BTRFS_CACHE_FINISHED;
	exclude_super_stripes(root, cache);

	add_new_free_space(cache, root->fs_info, chunk_offset,
			   chunk_offset + size);

	free_excluded_extents(root, cache);

	ret = update_space_info(root->fs_info, cache->flags, size, bytes_used,
				&cache->space_info);
	BUG_ON(ret);

	spin_lock(&cache->space_info->lock);
	cache->space_info->bytes_readonly += cache->bytes_super;
	spin_unlock(&cache->space_info->lock);

	__link_block_group(cache->space_info, cache);

	ret = btrfs_add_block_group_cache(root->fs_info, cache);
	BUG_ON(ret);

	ret = btrfs_insert_item(trans, extent_root, &cache->key, &cache->item,
				sizeof(cache->item));
	BUG_ON(ret);

	set_avail_alloc_bits(extent_root->fs_info, type);

	return 0;
}

int btrfs_remove_block_group(struct btrfs_trans_handle *trans,
			     struct btrfs_root *root, u64 group_start)
{
	struct btrfs_path *path;
	struct btrfs_block_group_cache *block_group;
	struct btrfs_free_cluster *cluster;
	struct btrfs_root *tree_root = root->fs_info->tree_root;
	struct btrfs_key key;
	struct inode *inode;
	int ret;
	int factor;

	root = root->fs_info->extent_root;

	block_group = btrfs_lookup_block_group(root->fs_info, group_start);
	BUG_ON(!block_group);
	BUG_ON(!block_group->ro);

	/*
	 * Free the reserved super bytes from this block group before
	 * remove it.
	 */
	free_excluded_extents(root, block_group);

	memcpy(&key, &block_group->key, sizeof(key));
	if (block_group->flags & (BTRFS_BLOCK_GROUP_DUP |
				  BTRFS_BLOCK_GROUP_RAID1 |
				  BTRFS_BLOCK_GROUP_RAID10))
		factor = 2;
	else
		factor = 1;

	/* make sure this block group isn't part of an allocation cluster */
	cluster = &root->fs_info->data_alloc_cluster;
	spin_lock(&cluster->refill_lock);
	btrfs_return_cluster_to_free_space(block_group, cluster);
	spin_unlock(&cluster->refill_lock);

	/*
	 * make sure this block group isn't part of a metadata
	 * allocation cluster
	 */
	cluster = &root->fs_info->meta_alloc_cluster;
	spin_lock(&cluster->refill_lock);
	btrfs_return_cluster_to_free_space(block_group, cluster);
	spin_unlock(&cluster->refill_lock);

	path = btrfs_alloc_path();
	if (!path) {
		ret = -ENOMEM;
		goto out;
	}

	inode = lookup_free_space_inode(tree_root, block_group, path);
	if (!IS_ERR(inode)) {
		ret = btrfs_orphan_add(trans, inode);
		BUG_ON(ret);
		clear_nlink(inode);
		/* One for the block groups ref */
		spin_lock(&block_group->lock);
		if (block_group->iref) {
			block_group->iref = 0;
			block_group->inode = NULL;
			spin_unlock(&block_group->lock);
			iput(inode);
		} else {
			spin_unlock(&block_group->lock);
		}
		/* One for our lookup ref */
		btrfs_add_delayed_iput(inode);
	}

	key.objectid = BTRFS_FREE_SPACE_OBJECTID;
	key.offset = block_group->key.objectid;
	key.type = 0;

	ret = btrfs_search_slot(trans, tree_root, &key, path, -1, 1);
	if (ret < 0)
		goto out;
	if (ret > 0)
		btrfs_release_path(path);
	if (ret == 0) {
		ret = btrfs_del_item(trans, tree_root, path);
		if (ret)
			goto out;
		btrfs_release_path(path);
	}

	spin_lock(&root->fs_info->block_group_cache_lock);
	rb_erase(&block_group->cache_node,
		 &root->fs_info->block_group_cache_tree);
	spin_unlock(&root->fs_info->block_group_cache_lock);

	down_write(&block_group->space_info->groups_sem);
	/*
	 * we must use list_del_init so people can check to see if they
	 * are still on the list after taking the semaphore
	 */
	list_del_init(&block_group->list);
	up_write(&block_group->space_info->groups_sem);

	if (block_group->cached == BTRFS_CACHE_STARTED)
		wait_block_group_cache_done(block_group);

	btrfs_remove_free_space_cache(block_group);

	spin_lock(&block_group->space_info->lock);
	block_group->space_info->total_bytes -= block_group->key.offset;
	block_group->space_info->bytes_readonly -= block_group->key.offset;
	block_group->space_info->disk_total -= block_group->key.offset * factor;
	spin_unlock(&block_group->space_info->lock);

	memcpy(&key, &block_group->key, sizeof(key));

	btrfs_clear_space_info_full(root->fs_info);

	btrfs_put_block_group(block_group);
	btrfs_put_block_group(block_group);

	ret = btrfs_search_slot(trans, root, &key, path, -1, 1);
	if (ret > 0)
		ret = -EIO;
	if (ret < 0)
		goto out;

	ret = btrfs_del_item(trans, root, path);
out:
	btrfs_free_path(path);
	return ret;
}

int btrfs_init_space_info(struct btrfs_fs_info *fs_info)
{
	struct btrfs_space_info *space_info;
	struct btrfs_super_block *disk_super;
	u64 features;
	u64 flags;
	int mixed = 0;
	int ret;

	disk_super = fs_info->super_copy;
	if (!btrfs_super_root(disk_super))
		return 1;

	features = btrfs_super_incompat_flags(disk_super);
	if (features & BTRFS_FEATURE_INCOMPAT_MIXED_GROUPS)
		mixed = 1;

	flags = BTRFS_BLOCK_GROUP_SYSTEM;
	ret = update_space_info(fs_info, flags, 0, 0, &space_info);
	if (ret)
		goto out;

	if (mixed) {
		flags = BTRFS_BLOCK_GROUP_METADATA | BTRFS_BLOCK_GROUP_DATA;
		ret = update_space_info(fs_info, flags, 0, 0, &space_info);
	} else {
		flags = BTRFS_BLOCK_GROUP_METADATA;
		ret = update_space_info(fs_info, flags, 0, 0, &space_info);
		if (ret)
			goto out;

		flags = BTRFS_BLOCK_GROUP_DATA;
		ret = update_space_info(fs_info, flags, 0, 0, &space_info);
	}
out:
	return ret;
}

int btrfs_error_unpin_extent_range(struct btrfs_root *root, u64 start, u64 end)
{
	return unpin_extent_range(root, start, end);
}

int btrfs_error_discard_extent(struct btrfs_root *root, u64 bytenr,
			       u64 num_bytes, u64 *actual_bytes)
{
	return btrfs_discard_extent(root, bytenr, num_bytes, actual_bytes);
}

int btrfs_trim_fs(struct btrfs_root *root, struct fstrim_range *range)
{
	struct btrfs_fs_info *fs_info = root->fs_info;
	struct btrfs_block_group_cache *cache = NULL;
	u64 group_trimmed;
	u64 start;
	u64 end;
	u64 trimmed = 0;
	int ret = 0;

	cache = btrfs_lookup_block_group(fs_info, range->start);

	while (cache) {
		if (cache->key.objectid >= (range->start + range->len)) {
			btrfs_put_block_group(cache);
			break;
		}

		start = max(range->start, cache->key.objectid);
		end = min(range->start + range->len,
				cache->key.objectid + cache->key.offset);

		if (end - start >= range->minlen) {
			if (!block_group_cache_done(cache)) {
				ret = cache_block_group(cache, NULL, root, 0);
				if (!ret)
					wait_block_group_cache_done(cache);
			}
			ret = btrfs_trim_block_group(cache,
						     &group_trimmed,
						     start,
						     end,
						     range->minlen);

			trimmed += group_trimmed;
			if (ret) {
				btrfs_put_block_group(cache);
				break;
			}
		}

		cache = next_block_group(fs_info->tree_root, cache);
	}

	range->len = trimmed;
	return ret;
}<|MERGE_RESOLUTION|>--- conflicted
+++ resolved
@@ -3795,73 +3795,40 @@
 {
 	btrfs_block_rsv_release(root, rsv, (u64)-1);
 	kfree(rsv);
-<<<<<<< HEAD
+}
+
+static inline int __block_rsv_add(struct btrfs_root *root,
+				  struct btrfs_block_rsv *block_rsv,
+				  u64 num_bytes, int flush)
+{
+	int ret;
+
+	if (num_bytes == 0)
+		return 0;
+
+	ret = reserve_metadata_bytes(root, block_rsv, num_bytes, flush);
+	if (!ret) {
+		block_rsv_add_bytes(block_rsv, num_bytes, 1);
+		return 0;
+	}
+
+	return ret;
 }
 
 int btrfs_block_rsv_add(struct btrfs_root *root,
 			struct btrfs_block_rsv *block_rsv,
 			u64 num_bytes)
 {
-	int ret;
-
-	if (num_bytes == 0)
-		return 0;
-
-	ret = reserve_metadata_bytes(root, block_rsv, num_bytes, 1);
-	if (!ret) {
-		block_rsv_add_bytes(block_rsv, num_bytes, 1);
-		return 0;
-	}
-
-	return ret;
+	return __block_rsv_add(root, block_rsv, num_bytes, 1);
 }
 
 int btrfs_block_rsv_add_noflush(struct btrfs_root *root,
 				struct btrfs_block_rsv *block_rsv,
 				u64 num_bytes)
-=======
-}
-
-static inline int __block_rsv_add(struct btrfs_root *root,
-				  struct btrfs_block_rsv *block_rsv,
-				  u64 num_bytes, int flush)
->>>>>>> 6fe4c6d4
-{
-	int ret;
-
-	if (num_bytes == 0)
-		return 0;
-
-<<<<<<< HEAD
-	ret = reserve_metadata_bytes(root, block_rsv, num_bytes, 0);
-=======
-	ret = reserve_metadata_bytes(root, block_rsv, num_bytes, flush);
->>>>>>> 6fe4c6d4
-	if (!ret) {
-		block_rsv_add_bytes(block_rsv, num_bytes, 1);
-		return 0;
-	}
-
-	return ret;
-}
-
-<<<<<<< HEAD
-=======
-int btrfs_block_rsv_add(struct btrfs_root *root,
-			struct btrfs_block_rsv *block_rsv,
-			u64 num_bytes)
-{
-	return __block_rsv_add(root, block_rsv, num_bytes, 1);
-}
-
-int btrfs_block_rsv_add_noflush(struct btrfs_root *root,
-				struct btrfs_block_rsv *block_rsv,
-				u64 num_bytes)
 {
 	return __block_rsv_add(root, block_rsv, num_bytes, 0);
 }
 
->>>>>>> 6fe4c6d4
 int btrfs_block_rsv_check(struct btrfs_root *root,
 			  struct btrfs_block_rsv *block_rsv, int min_factor)
 {
@@ -4111,20 +4078,12 @@
 	 */
 	if (BTRFS_I(inode)->outstanding_extents >=
 	    BTRFS_I(inode)->reserved_extents)
-<<<<<<< HEAD
-		return 0;
-=======
 		return drop_inode_space;
->>>>>>> 6fe4c6d4
 
 	dropped_extents = BTRFS_I(inode)->reserved_extents -
 		BTRFS_I(inode)->outstanding_extents;
 	BTRFS_I(inode)->reserved_extents -= dropped_extents;
-<<<<<<< HEAD
-	return dropped_extents;
-=======
 	return dropped_extents + drop_inode_space;
->>>>>>> 6fe4c6d4
 }
 
 /**
@@ -4220,11 +4179,8 @@
 		nr_extents++;
 		BTRFS_I(inode)->delalloc_meta_reserved = 1;
 	}
-<<<<<<< HEAD
-=======
 
 	to_reserve = btrfs_calc_trans_metadata_size(root, nr_extents);
->>>>>>> 6fe4c6d4
 	to_reserve += calc_csum_metadata_size(inode, num_bytes, 1);
 	spin_unlock(&BTRFS_I(inode)->lock);
 
